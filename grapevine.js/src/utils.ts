<<<<<<< HEAD
import {
  PARAMS_URI,
  NUM_PARAMS_CHUNKS,
  WASM_URI,
  R1CS_URI,
  GrapevineWasm,
} from "./consts.ts";
=======
import { PARAMS_URI, NUM_PARAMS_CHUNKS, WASM_URI, R1CS_URI, SERVER_URL } from "./consts.ts";
>>>>>>> 53331b86
import init, * as GrapevineWasmModule from "../wasm/grapevine_wasm.js";
import {
  AuthSecret,
  GrapevineOutputs,
  GrapevineOutputSlot,
  GrapevineWasmArtifacts,
} from "./types.ts";
import { fileURLToPath } from "url";
import { dirname } from "path";
import { BabyJub, buildEddsa, Eddsa, Point, Poseidon, Signature } from "circomlibjs";
import { InputMap, User } from "./types";
import * as crypto from "crypto";
import { Scalar } from "ffjavascript";
import { SERVER_URL } from "./user.ts";

const __filename = fileURLToPath(import.meta.url);
const __dirname = dirname(__filename);

/**
 * Retrieve the nova params as a gzip-compressed blob
 * @todo: allow redirecting the url for retrieving params?
 *
 * @param parallel - whether to fetch all chunks in parallel or sequential (default true = parallelize)
 * @returns - the gzipped blob of the params
 */
export const getParams = async (parallel = true): Promise<Blob> => {
  let requests = []; // only used if parallel
  let data: Map<Number, Blob> = new Map();
  for (let i = 0; i < NUM_PARAMS_CHUNKS; i++) {
    const uri = PARAMS_URI(i);
    const request = fetchWithRetry(uri, {
      headers: { contentType: "application/x-binary" },
    });
    // if parallel, push request to resolve later
    if (parallel) requests.push(request);
    // otherwise resolve now
    else data.set(i, await request.then(async (res) => await res.blob()));
  }
  if (parallel) {
    // resolve all requests in parallel
    const responses = await Promise.all(requests);
    for (let i = 0; i < NUM_PARAMS_CHUNKS; i++)
      data.set(i, await responses[i].blob());
  }
  // build into one blob
  let chunks = [];
  for (let i = 0; i < 10; i++) {
    chunks.push(data.get(i)!);
  }
  return new Blob(chunks);
};

/**
 * Decompresses a gzipped blob into the stringified json used by the wasm module for proving/ verifying
 *
 * @param blob - the gzipped blob of params
 * @returns - the stringified json of the params
 */
export const decompressParamsBlob = async (blob: Blob): Promise<string> => {
  const ds = new DecompressionStream("gzip");
  const reader = blob.stream().pipeThrough(ds).getReader();
  let done = false;
  let params = "";
  while (!done) {
    const decompressed = await reader.read();
    done = decompressed.done;
    params += new TextDecoder().decode(decompressed.value);
  }
  return params;
};

/**
 * Makes a fetch request and retries it a specified number of times until success
 *
 * @param url - the url to make http request to
 * @param options - request options
 * @param retries - number of times to retry
 * @param backoff - delay period before retrying
 */
export const fetchWithRetry = async (
  url: string,
  options?: RequestInit,
  retries: number = 3,
  backoff: number = 200
): Promise<Response> => {
  try {
    const response = await fetch(url, options);
    if (!response.ok && retries > 0) {
      throw new Error("Fetch failed");
    }
    return response;
  } catch (e) {
    console.log(`Failed fetch of "${url}" with ${retries} retries left`);
    if (retries > 0) {
      await new Promise((resolve) => setTimeout(resolve, backoff));
      return fetchWithRetry(url, options, retries - 1, backoff * 2);
    } else {
      throw e;
    }
  }
};

/**
 * Initialize a wasm instance of the grapevine proving API
 *
 * @param threads - the number of threads to use in the web worker pool (if available)
 * @returns - the wasm module
 */
export const initGrapevineWasm = async (threads = 1): Promise<any> => {
  let wasm;

  if (typeof window !== "undefined") {
    // Browser-specific loading
    wasm = await import("../wasm/grapevine_wasm");
    await wasm.default();
    if (threads > 1) {
      let concurrency = navigator.hardwareConcurrency;
      if (threads > concurrency)
        console.warn(
          `Requested ${threads} threads but only ${concurrency} available`
        );
      else concurrency = threads;
      await wasm.initThreadPool(concurrency);
    }
  } else {
    const fs = await import("fs");
    const path = await import("path");
    const wasmPath = path.resolve(__dirname, "../wasm/grapevine_wasm_bg.wasm");
    const wasmBytes = fs.readFileSync(wasmPath);
    await init(wasmBytes);
  }
  return GrapevineWasmModule;
};

/**
 * Get all default artifacts used by the Grapevine proving API
 * @returns - downloaded params and URL for r1cs and circuit wasm
 */
export const defaultArtifacts = async (): Promise<GrapevineWasmArtifacts> => {
  const params = await getParams();
  const paramsString = await decompressParamsBlob(params);
  return new GrapevineWasmArtifacts(paramsString, R1CS_URI, WASM_URI);
};

const randomSignature = (eddsa: Eddsa): Signature => {
  const key = crypto.randomBytes(32);
  const randomMessage = eddsa.F.e(crypto.randomBytes(32));
  const signature = eddsa.signPoseidon(key, randomMessage);
  return signature;
};

/**
 * Generate the input map for an identity proof starting a degree chain in Grapevine
 *
 * @param poseidon - the circomlibjs Poseidon hash function
 * @param eddsa - the circomlibjs Eddsa signature scheme
 * @param key - the private key of the prover running the circuit
 * @returns - an input map formatted for the circom circuit's witness calculator
 */
export const makeIdentityInput = (
  poseidon: Poseidon,
  eddsa: Eddsa,
  prover: Buffer
): InputMap => {
  // derive prover pubkey
  const proverPubkey = eddsa.prv2pub(prover);
  // sign own address since identity step = setting scope
  const address = poseidon(proverPubkey);
  const scopeSignature = eddsa.signPoseidon(prover, address);
  // random relation
  const relationKey = crypto.randomBytes(32);
  const relationPubkey = eddsa.prv2pub(relationKey);
  // random relation nullifier
  const relationNullifier = poseidon.F.e(crypto.randomBytes(32));
  // random auth signature
  const authSignature = randomSignature(eddsa);
  // build input map
  return makeInputMap(
    poseidon.F,
    proverPubkey,
    relationPubkey,
    relationNullifier,
    authSignature,
    scopeSignature
  );
};

/**
 * Generate the input map for a degree proof demonstrating relation to a previous proof in a Grapevine chain
 *
 * @param eddsa - the circomlibjs Eddsa signature scheme
 * @param prover - the private key of the prover running the circuit
 * @param relationPubkey - the pubkey of the previous prover that the current proof is built from
 * @param relationNullifier - the nullifier issued by the relation to the prover
 * @param authSignature - the signature by the relation over the hash H|nullifier, proverAddress|
 * @param scope - the stringified scope address outputted from a GrapevineProof
 * @returns - an input map formatted for the circom circuit's witness calculator
 */
export const makeDegreeInput = (
  eddsa: Eddsa,
  prover: Buffer,
  relationPubkey: Point,
  authSecret: AuthSecret,
  scope: String
) => {
  // get the prover's pubkey from their private key
  const proverPubkey = eddsa.prv2pub(prover);
  // parse and sign the scope (identity proof address)
  const parsedScope = parseGrapevineOutput(eddsa.F, scope);
  const scopeSignature = eddsa.signPoseidon(prover, parsedScope);
  // build the input map
  return makeInputMap(
    eddsa.F,
    proverPubkey,
    relationPubkey,
    authSecret.nullifier,
    authSecret.signature,
    scopeSignature
  );
};

/**
 * Generate random satisfying witness for the chaff step of the Grapevine circuit
 *
 * @param poseidon - the circomlibjs Poseidon hash function
 * @param eddsa - the circomlibjs Eddsa signature scheme
 * @returns - input map for a Grapevine chaff step
 */
export const makeRandomInput = (poseidon: Poseidon, eddsa: Eddsa): InputMap => {
  // random prover
  const proverKey = crypto.randomBytes(32);
  const proverPubkey = eddsa.prv2pub(proverKey);
  // random relation
  const relationKey = crypto.randomBytes(32);
  const relationPubkey = eddsa.prv2pub(relationKey);
  // random nullifier
  const relationNullifier = poseidon.F.e(crypto.randomBytes(32));
  // random auth signature
  const scopeSignature = randomSignature(eddsa);
  // random scope signature
  const authSignature = randomSignature(eddsa);
  // build input map
  return makeInputMap(
    poseidon.F,
    proverPubkey,
    relationPubkey,
    relationNullifier,
    authSignature,
    scopeSignature
  );
};

/**
 * Utility for creating an input map for all step types in the Grapevine Circuit
 *
 * @param F - the Field api for normalizing values
 * @param proverPubkey - the pubkey of the prover running the circuit
 * @param relationPubkey - the pubkey of the previous prover that the current proof is built from
 * @param relationNullifier - the nullifier issued by the relation to the prover
 * @param authSignature - the signature by the relation over the hash H|nullifier, proverAddress|
 * @param scopeSignature - the signature by the prover over the identity proof creator's address
 * @returns - an input map formatted for the circom circuit's witness calculator
 */
const makeInputMap = (
  F: any,
  proverPubkey: Point,
  relationPubkey: Point,
  relationNullifier: Uint8Array,
  authSignature: Signature,
  scopeSignature: Signature
): InputMap => {
  return {
    prover_pubkey: proverPubkey.map((x) => F.toObject(x).toString()),
    relation_pubkey: relationPubkey.map((x) => F.toObject(x).toString()),
    relation_nullifier: F.toObject(relationNullifier).toString(),
    auth_signature: [
      F.toObject(authSignature.R8[0]).toString(),
      F.toObject(authSignature.R8[1]).toString(),
      authSignature.S.toString(),
    ],
    scope_signature: [
      F.toObject(scopeSignature.R8[0]).toString(),
      F.toObject(scopeSignature.R8[1]).toString(),
      scopeSignature.S.toString(),
    ],
  };
};

/**
 * Generate a random nullifier secret to store and auth secret for a relation to issue to a prover
 *
 * @param poseidon - the circomlibjs Poseidon hash function
 * @param eddsa - the circomlibjs Eddsa signature scheme
 * @param sender - the private key of the user creating auth secret for recipient to use to prove relation
 * @param recipient - the public key of the recipient of the auth secret
 * @returns nullifierSecret - the trapdoor used by the relation to nullify the relationship
 * @returns authSecret - the auth secret used by the prover to prove relation to previous proof creator
 */
export const deriveAuthSecret = (
  poseidon: Poseidon,
  eddsa: Eddsa,
  sender: Buffer,
  recipient: Point
): { nullifierSecret: Uint8Array; authSecret: AuthSecret } => {
  // choose random nullifier secret
  const nullifierSecret = poseidon.F.e(crypto.randomBytes(32));
  // hash with own address to get the nullifier
  const senderAddress = poseidon(eddsa.prv2pub(sender));
  const nullifier = poseidon([nullifierSecret, senderAddress]);
  // get the pubkey of the prover
  const recipientAddress = poseidon(recipient);
  // hash the nullifier with the recipient address to get the auth message
  const authMessage = poseidon([nullifier, recipientAddress]);
  // sign the nullifier
  const signature = eddsa.signPoseidon(sender, authMessage);
  return { nullifierSecret, authSecret: { nullifier, signature } };
};

/**
 * Parses an Fr element from the GrapevineWasm output into LE Uint8Array form usable by circomlibjs
 *
 * @param F - the circomlibjs Field api for normalizing values
 * @param fr - the stringified field element outputted by the GrapevineWasm in BE
 * @returns - the Uint8Array representation of the Fr element in LE
 */
export const parseGrapevineOutput = (F: any, fr: String): Uint8Array => {
  let strippedHex = fr.startsWith("0x") ? fr.slice(2) : fr;
  let byteArray = strippedHex.match(/.{1,2}/g);
  let reversedByteArray = byteArray!.reverse();
  let reversedHexString = reversedByteArray.join("");
  let paddedHexString = reversedHexString.padStart(64, "0");
  return F.fromObject("0x" + paddedHexString) as Uint8Array;
};

/**
 * Parse the entire grapevine output array for client use
 *
 * @param F - the circomlibjs Field api for normalizing values
 * @param output - the array of field elements outputted by the GrapevineWasm
 * @returns - the parsed GrapevineOutputs
 */
export const parseGrapevineOutputArray = (
  F: any,
  output: String[]
): GrapevineOutputs => {
  // raw parsing of the output array
  const raw = output.map((x) => parseGrapevineOutput(F, x));
  // parse each field
  const obfuscate = F.toObject(raw[GrapevineOutputSlot.Obfuscate]) === 1n;
  const degree = Number(F.toObject(raw[GrapevineOutputSlot.Degree]));
  const scope = raw[GrapevineOutputSlot.Scope];
  const relation = raw[GrapevineOutputSlot.Relation];
  let nullifiers = [];
  for (let i = GrapevineOutputSlot.Nullifier; i < output.length; i++) {
    nullifiers.push(raw[i]);
  }
  return { obfuscate, degree, scope, relation, nullifiers };
<<<<<<< HEAD
};

export const registerUser = async (
  eddsa: Eddsa,
  poseidon: Poseidon,
  artifacts: GrapevineWasmArtifacts,
  wasm: GrapevineWasm,
  key: Buffer,
  username: string,
  verbose = false
): Promise<string> => {
  // construct identity proof
  const inputMap = makeIdentityInput(eddsa.poseidon, eddsa, key);
  const chaffMap = makeRandomInput(poseidon, eddsa);
  // run identity proof
  const proof = await wasm.identity_proof(
    artifacts,
    JSON.stringify(inputMap),
    JSON.stringify(chaffMap),
    verbose
  );
  // build https inputs
  const pubkey = eddsa.prv2pub(key);
  const packedPubkey = Buffer.from(eddsa.babyJub.packPoint(pubkey)).toString(
    "hex"
  );
  const bincoded = await wasm.bincode_create_user_request(
    username,
    packedPubkey,
    proof
  );
  // make https request
  const url = `${SERVER_URL}/proof/identity`;
  const res = await fetch(url, {
    body: bincoded,
    method: "POST",
    // @ts-ignore
    headers: {
      "content-type": "application/octet-stream",
    },
  });
  const data = await res.text();
  return data;
};
=======
}

export const generateAuthHeaders = async (user: User) => {
  const eddsa = await buildEddsa();
  const nonce = await getNonce(user.privkey, user.username);
  const nonceBytes = nonceToBytes(nonce);

  const usernameBytes = usernametoFr(user.username);

  const hasher = crypto.createHash("sha3-256");
  const digest = hasher.update(usernameBytes).update(nonceBytes).digest();
  const digestBytes = new Uint8Array(digest);
  digestBytes[31] = 0;

  const msg = eddsa.babyJub.F.e(Scalar.fromRprLE(Buffer.from(digestBytes), 0))

  // sign digest
  const signature = eddsa.signPoseidon(Buffer.from(user.privkey, 'hex'), msg);
  const signatureHex = Buffer.from(eddsa.packSignature(signature)).toString('hex');

  return { "X-Authorization": signatureHex, "X-Username": user.username }
}

const getNonce = async (privatekey: string, username: string) => {
  const eddsa = await buildEddsa();
  const privkey = Buffer.from(privatekey, 'hex');
  const buff = Buffer.from(username, 'utf8');
  const msg = eddsa.babyJub.F.e(Scalar.fromRprLE(buff, 0));

  const signature = eddsa.signPoseidon(privkey, msg);

  const payload = {
    signature: Array.from(eddsa.packSignature(signature)),
    username
  };

  const url = `${SERVER_URL}/user/nonce`;
  const res = await fetch(url, {
    body: JSON.stringify(payload),
    method: "POST",
    headers: { "content-type": 'application/json' }
  });
  return await res.json()
}

export const nonceToBytes = (nonce: number) => {
  const arr = new Uint8Array(8); // Create an 8-byte array
  for (let i = 7; i >= 0; i--) {
    arr[i] = nonce & 0xff; // Extract the lowest 8 bits of the number
    nonce = nonce >> 8; // Shift right by 8 bits
  }
  return arr.reverse();
}

const usernametoFr = (username: string) => {
  if (username.length >= 32) {
    throw Error("Max character length exceeded.");
  }
  const padded = new Uint8Array(32)
  const usernameBytes = new Uint8Array(Buffer.from(username, 'utf-8'));
  for (let i = 0; i < usernameBytes.length; i++) {
    padded[30 - i] = usernameBytes[i];
  }
  return padded;
}
>>>>>>> 53331b86
<|MERGE_RESOLUTION|>--- conflicted
+++ resolved
@@ -1,14 +1,4 @@
-<<<<<<< HEAD
-import {
-  PARAMS_URI,
-  NUM_PARAMS_CHUNKS,
-  WASM_URI,
-  R1CS_URI,
-  GrapevineWasm,
-} from "./consts.ts";
-=======
-import { PARAMS_URI, NUM_PARAMS_CHUNKS, WASM_URI, R1CS_URI, SERVER_URL } from "./consts.ts";
->>>>>>> 53331b86
+import { PARAMS_URI, NUM_PARAMS_CHUNKS, WASM_URI, R1CS_URI, SERVER_URL, GrapevineWasm } from "./consts.ts";
 import init, * as GrapevineWasmModule from "../wasm/grapevine_wasm.js";
 import {
   AuthSecret,
@@ -22,7 +12,6 @@
 import { InputMap, User } from "./types";
 import * as crypto from "crypto";
 import { Scalar } from "ffjavascript";
-import { SERVER_URL } from "./user.ts";
 
 const __filename = fileURLToPath(import.meta.url);
 const __dirname = dirname(__filename);
@@ -366,7 +355,6 @@
     nullifiers.push(raw[i]);
   }
   return { obfuscate, degree, scope, relation, nullifiers };
-<<<<<<< HEAD
 };
 
 export const registerUser = async (
@@ -411,8 +399,7 @@
   const data = await res.text();
   return data;
 };
-=======
-}
+
 
 export const generateAuthHeaders = async (user: User) => {
   const eddsa = await buildEddsa();
@@ -438,8 +425,7 @@
 const getNonce = async (privatekey: string, username: string) => {
   const eddsa = await buildEddsa();
   const privkey = Buffer.from(privatekey, 'hex');
-  const buff = Buffer.from(username, 'utf8');
-  const msg = eddsa.babyJub.F.e(Scalar.fromRprLE(buff, 0));
+  const msg = eddsa.babyJub.F.e(usernametoFr(username));
 
   const signature = eddsa.signPoseidon(privkey, msg);
 
@@ -476,5 +462,4 @@
     padded[30 - i] = usernameBytes[i];
   }
   return padded;
-}
->>>>>>> 53331b86
+}