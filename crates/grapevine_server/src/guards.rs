--- conflicted
+++ resolved
@@ -15,7 +15,6 @@
 #[derive(Debug, Clone)]
 pub struct AuthenticatedUser(pub String);
 
-<<<<<<< HEAD
 #[rocket::async_trait]
 impl<'r> FromRequest<'r> for AuthenticatedUser {
     type Error = GrapevineServerError;
@@ -119,136 +118,4 @@
             }
         }
     }
-=======
-// #[rocket::async_trait]
-// impl<'r> FromRequest<'r> for AuthenticatedUser {
-//     type Error = ();
-
-//     async fn from_request(request: &'r Request<'_>) -> Outcome<Self, Self::Error> {
-//         // Connect to mongodb
-//         let mongo = match request.guard::<&State<GrapevineDB>>().await {
-//             Success(db) => db,
-//             Error(_) => {
-//                 request.local_cache(|| {
-//                     ErrorMessage(Some(String::from("Error connecting to database")))
-//                 });
-//                 return Error((Status::InternalServerError, ()));
-//             }
-//         };
-//         // Check for X-Username header
-//         let username = match request.headers().get_one("X-Username") {
-//             Some(username) => String::from(username),
-//             None => {
-//                 request
-//                     .local_cache(|| ErrorMessage(Some(String::from("Missing X-Username header"))));
-//                 return Error((Status::BadRequest, ()));
-//             }
-//         };
-//         // Check for X-Authorization header (signature over nonce)
-//         let signature = match request.headers().get_one("X-Authorization") {
-//             Some(data) => {
-//                 // attempt to parse the signature
-//                 let bytes: [u8; 64] = hex::decode(data).unwrap().try_into(); // todo: handle error
-//                                                                              // parse into bjj signature
-//                 match decompress_signature(&bytes) {
-//                     Ok(signature) => signature,
-//                     Err(_) => {
-//                         request.local_cache(|| {
-//                             ErrorMessage(Some(String::from(
-//                                 "Error parsing signature from X-Authorization",
-//                             )))
-//                         });
-//                         return Error((Status::BadRequest, ()));
-//                     }
-//                 }
-//             }
-//             None => {
-//                 request.local_cache(|| {
-//                     ErrorMessage(Some(String::from("Missing X-Authorization header")))
-//                 });
-//                 return Error((Status::BadRequest, ()));
-//             }
-//         };
-//         // Retrieve nonce from database
-//         let (nonce, pubkey) = match mongo.get_nonce(&username).await {
-//             Some(data) => data,
-//             None => {
-//                 request.local_cache(|| ErrorMessage(Some(format!("User {} not found", username))));
-//                 return Error((Status::NotFound, ()));
-//             }
-//         };
-//         // convert pubkey to bjj point (assumes won't fail due to other checks)
-//         let pubkey = decompress_point(&pubkey).unwrap();
-//         // Take the sha256 hash of the nonce and username, and convert to bjj message format
-//         let message = BigInt::from_bytes_le(Sign::Plus, &nonce_hash(nonce, username[..]));
-//         // Check that signature matches expected nonce/ username hash
-//         let outcome = match signature.verify(pubkey, message) {
-//             true => Success(AuthenticatedUser(username)),
-//             false => {
-//                 request.local_cache(|| {
-//                     ErrorMessage(Some(format!(
-//                         "Signature does not match nonce and username. Expected nonce '{}'",
-//                         nonce
-//                     )))
-//                 });
-//                 return Error((Status::Unauthorized, ()))
-//             }
-//         };
-//         // Increment nonce in database
-//     }
->>>>>>> e77fa985
-
-// async fn from_request(request: &'r Request<'_>) -> Outcome<Self, Self::Error> {
-//     let mongo_request = request.guard::<&State<GrapevineDB>>().await;
-//     let mongo = mongo_request.unwrap();
-//     let auth_string: Option<&str> = request.headers().get_one("X-Authorization");
-//     if auth_string.is_some() {
-//         let split_auth: Vec<&str> = auth_string.unwrap().split("-").collect();
-//         if split_auth.len() == 2 {
-//             let username = split_auth[0];
-//             // #### TODO: Switch nonce to signature ####
-//             let nonce: u64 = split_auth[1].parse().expect("Not a valid number.");
-//             let mongo_nonce = mongo.get_nonce(username).await;
-
-//             // #### TODO: Put signature verifiaction here ####
-
-//             if mongo_nonce.is_none() {
-//                 // User does not exist
-//                 let err_msg = format!("User {} not found", username);
-//                 request.local_cache(|| ErrorMessage(Some(err_msg)));
-//                 Failure((Status::NotFound, ()))
-//             } else {
-//                 let stored_nonce = mongo_nonce.unwrap();
-//                 // #### TODO: Switch with verified signature ####
-//                 match stored_nonce == nonce {
-//                     true => {
-//                         // Increment nonce
-//                         mongo.increment_nonce(username).await;
-//                         return Success(NonceGuard { nonce });
-//                     }
-
-//                     // Incorrect nonce
-//                     false => {
-//                         let err_msg = format!(
-//                             "Incorrect nonce provided. Expected {} and received {}",
-//                             stored_nonce, nonce
-//                         );
-//                         request.local_cache(|| ErrorMessage(Some(err_msg)));
-//                         return Failure((Status::BadRequest, ()));
-//                     }
-//                 }
-//             }
-//         } else {
-//             // Improperly formatted authorization header
-//             let err_msg = String::from("Malformed authorization header");
-//             request.local_cache(|| ErrorMessage(Some(err_msg)));
-//             Failure((Status::BadRequest, ()))
-//         }
-//     } else {
-//         // Authorization header is missing
-//         let err_msg = String::from("Missing authorization header");
-//         request.local_cache(|| ErrorMessage(Some(err_msg)));
-//         Failure((Status::Unauthorized, ()))
-//     }
-// }
-// }+}