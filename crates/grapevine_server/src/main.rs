--- conflicted
+++ resolved
@@ -56,2814 +56,6 @@
     "Hello, world!"
 }
 
-<<<<<<< HEAD
-#[cfg(test)]
-mod test_rocket {
-    use self::utils::{use_public_params, use_r1cs, use_wasm};
-
-    use super::*;
-    use grapevine_circuits::{
-        inputs::GrapevineArtifacts,
-        utils::{compress_proof, decompress_proof},
-    };
-    use grapevine_common::{
-        account::GrapevineAccount,
-        auth_secret::AuthSecretEncrypted,
-        compat::ff_ce_to_le_bytes,
-        http::requests::{CreateUserRequest, DegreeProofRequest, NewRelationshipRequest},
-        models::User,
-        utils::random_fr,
-    };
-    use lazy_static::lazy_static;
-    use nova_scotia::FileLocation;
-    use rocket::{
-        form::validate::Contains,
-        http::{ContentType, Header, Status},
-        local::asynchronous::Client,
-    };
-    use std::sync::Mutex;
-    use test_helper::{
-        build_create_user_request, http_add_relationship, http_create_user, http_emit_nullifier,
-        http_get_nullifier_secret, http_get_relationship,
-    };
-
-    lazy_static! {
-        static ref USERS: Mutex<Vec<GrapevineAccount>> = Mutex::new(vec![]);
-        static ref ARTIFACTS: GrapevineArtifacts = GrapevineArtifacts {
-            params: use_public_params().unwrap(),
-            r1cs: use_r1cs().unwrap(),
-            wasm_location: FileLocation::PathBuf(use_wasm().unwrap())
-        };
-    }
-
-    struct GrapevineTestContext {
-        client: Client,
-    }
-
-    impl GrapevineTestContext {
-        async fn init() -> Self {
-            let database_name = String::from("grapevine_mocked");
-            let mongo = GrapevineDB::init(&database_name, &*MONGODB_URI).await;
-            let rocket = rocket::build()
-                // add mongodb client to context
-                .manage(mongo)
-                // mount user routes
-                .mount("/user", &**routes::USER_ROUTES)
-                // mount proof routes
-                .mount("/proof", &**routes::PROOF_ROUTES)
-                // mount test routes
-                .mount("/", routes![health])
-                // mount artifact file server
-                .mount("/static", FileServer::from(relative!("static")));
-            // .register("/", catchers![bad_request, not_found, unauthorized]);
-
-            GrapevineTestContext {
-                client: Client::tracked(rocket).await.unwrap(),
-            }
-        }
-    }
-
-    mod test_helper {
-        use super::*;
-        use babyjubjub_rs::{decompress_point, decompress_signature};
-        use ff::PrimeField;
-        use grapevine_circuits::{
-            inputs::{GrapevineInputs, GrapevineOutputs},
-            nova::{degree_proof, verify_grapevine_proof},
-            utils::compress_proof,
-        };
-        use grapevine_common::{
-            account::GrapevineAccount,
-            http::{
-                requests::{CreateUserRequest, EmitNullifierRequest},
-                responses::ProofMetadata,
-            },
-            models::{GrapevineProof, ProvingData, Relationship},
-            Fr, NovaProof,
-        };
-
-        /**
-         * Generate a specified number of users and register them in the grapevine service
-         *
-         * @param num_users - the number of users to enroll
-         * @return  - the registered grapevine accounts
-         */
-        pub async fn get_users(
-            context: &GrapevineTestContext,
-            num_users: usize,
-        ) -> Vec<GrapevineAccount> {
-            let mut users = vec![];
-            for i in 0..num_users {
-                let username = format!("user_{}", i);
-                let user = GrapevineAccount::new(username.into());
-                let request = build_create_user_request(&user);
-                http_create_user(&context, &request).await;
-                users.push(user);
-            }
-            users
-        }
-
-        /**
-         * Build a grapevine identity proof (degree 0) given a grapevine account
-         *
-         * @return the grapevine proof
-         */
-        pub fn build_identity_proof(from: &GrapevineAccount) -> NovaProof {
-            // get inputs
-            let private_key = &from.private_key();
-            let identity_inputs = GrapevineInputs::identity_step(private_key);
-            grapevine_circuits::nova::identity_proof(&ARTIFACTS, &identity_inputs).unwrap()
-        }
-
-        /**
-         * Handles repeatable process of parsing proving data, decompressing proofs, verifying -> outputs, etc
-         *
-         * @param user - the account to handle the proving data
-         * @param data - the proving data to handle
-         * @param degree - the degree of the proof to build
-         * @returns - the proof to build from and inputs for the next degree proof
-         */
-        pub fn build_degree_inputs(
-            user: &GrapevineAccount,
-            proving_data: &ProvingData,
-            degree: u8,
-        ) -> (NovaProof, GrapevineInputs, GrapevineOutputs) {
-            let mut proof = decompress_proof(&proving_data.proof[..]);
-            let res = verify_grapevine_proof(&proof, &ARTIFACTS.params, degree as usize)
-                .unwrap()
-                .0;
-            let outputs = GrapevineOutputs::try_from(res).unwrap();
-            // decrypt the auth secret
-            let auth_secret_encrypted = AuthSecretEncrypted {
-                ephemeral_key: proving_data.ephemeral_key,
-                signature_ciphertext: proving_data.signature_ciphertext,
-                nullifier_ciphertext: proving_data.nullifier_ciphertext,
-            };
-            let auth_secret = auth_secret_encrypted.decrypt(user.private_key());
-            // build the inputs for the degree proof
-            let auth_signature = decompress_signature(&auth_secret.signature).unwrap();
-            let relation_pubkey = decompress_point(proving_data.relation_pubkey).unwrap();
-            let relation_nullifier = Fr::from_repr(auth_secret.nullifier).unwrap();
-            let inputs = GrapevineInputs::degree_step(
-                &user.private_key(),
-                &relation_pubkey,
-                &relation_nullifier,
-                &outputs.scope,
-                &auth_signature,
-            );
-
-            (proof, inputs, outputs)
-        }
-
-        /**
-         * Full degree proof step
-         *
-         * @param context - the mocked rocket http server context
-         * @param prover - the account proving the degree
-         * @param scope - Optionally the username of the scope to use when multiple available proofs, or the first one
-         * @return - http code and message from server for degree proof submission
-         */
-        pub async fn degree_proof_step_by_scope(
-            context: &GrapevineTestContext,
-            prover: &mut GrapevineAccount,
-            scope: Option<&String>,
-        ) -> (u16, String) {
-            // select the specific proof to build from
-            let available_proofs = http_get_available_proofs(&context, prover).await;
-            let available_proof = match scope {
-                Some(scope) => available_proofs
-                    .iter()
-                    .find(|&proof| scope == &proof.scope)
-                    .unwrap(),
-                None => available_proofs.first().unwrap(),
-            };
-            // retrieve proving data
-            let degree = available_proof.degree;
-            let proving_data =
-                http_get_proving_data(&context, prover, &available_proof.id.to_string()).await;
-            // parse
-            let (mut proof, inputs, outputs) =
-                build_degree_inputs(prover, &proving_data, degree as u8);
-            // prove
-            degree_proof(
-                &ARTIFACTS,
-                &inputs,
-                &mut proof,
-                &outputs.try_into().unwrap(),
-            )
-            .unwrap();
-            // build DegreeProofRequest
-            let compressed = compress_proof(&proof);
-            let degree_proof_request = DegreeProofRequest {
-                proof: compressed,
-                previous: available_proof.id.to_string(),
-                degree: degree + 1,
-            };
-            // submit degree proof and return result
-            http_submit_degree_proof(&context, prover, degree_proof_request).await
-        }
-
-        /**
-         * Construct the request body for a user creation request
-         *
-         * @return - the body for a user creation http request
-         */
-        pub fn build_create_user_request(from: &GrapevineAccount) -> CreateUserRequest {
-            let proof = build_identity_proof(from);
-            let compressed = compress_proof(&proof);
-            from.create_user_request(compressed)
-        }
-
-        /**
-         * Signs a nonce used to authenticate user on the server
-         *
-         * @param user - account signing nonce
-         * @return - account's signature over nonce
-         */
-        fn generate_nonce_signature(user: &GrapevineAccount) -> String {
-            let nonce_signature = user.sign_nonce();
-            hex::encode(nonce_signature.compress())
-        }
-
-        /**
-         * Builds chain of relationships between accounts
-         *
-         * @param accounts - the accounts to build relationships between
-         */
-        pub async fn relationship_chain(
-            context: &GrapevineTestContext,
-            accounts: &mut Vec<GrapevineAccount>,
-        ) {
-            for i in 0..accounts.len() - 1 {
-                let request = accounts[i].new_relationship_request(
-                    accounts[i + 1].username(),
-                    &accounts[i + 1].pubkey(),
-                );
-                http_add_relationship(&context, &mut accounts[i], &request).await;
-                let request = accounts[i + 1]
-                    .new_relationship_request(accounts[i].username(), &accounts[i].pubkey());
-                http_add_relationship(&context, &mut accounts[i + 1], &request).await;
-            }
-        }
-
-        /**
-         * Mock http request to create a new user
-         *
-         * @param context - the mocked rocket http server context
-         * @param payload - the body of the request
-         * @return - (http status code, returned message)
-         */
-        pub async fn http_create_user(
-            context: &GrapevineTestContext,
-            payload: &CreateUserRequest,
-        ) -> (u16, String) {
-            // serialze the payload
-            let serialized = bincode::serialize(&payload).unwrap();
-            // mock transmit the request
-            let res = context
-                .client
-                .post("/proof/identity")
-                .body(serialized)
-                .dispatch()
-                .await;
-            let code = res.status().code;
-            let message = res.into_string().await.unwrap();
-            (code, message)
-        }
-
-        /**
-         * Mock http request to create a new relationship
-         *
-         * @param context - the mocked rocket http server context
-         * @param from - the account sending the relationship creation request
-         * @param payload - the body of the request
-         * @return - (http status code, returned message)
-         */
-        pub async fn http_add_relationship(
-            context: &GrapevineTestContext,
-            from: &mut GrapevineAccount,
-            payload: &NewRelationshipRequest,
-        ) -> (u16, String) {
-            // serialize the payload
-            let serialized = bincode::serialize(&payload).unwrap();
-
-            let username = from.username().clone();
-            let signature = generate_nonce_signature(from);
-
-            // mock transmit the request
-            let res = context
-                .client
-                .post("/user/relationship/add")
-                .header(Header::new("X-Authorization", signature))
-                .header(Header::new("X-Username", username))
-                .body(serialized)
-                .dispatch()
-                .await;
-            let code = res.status().code;
-            let message = res.into_string().await.unwrap();
-            // Increment nonce after request
-            let _ = from.increment_nonce(None);
-            (code, message)
-        }
-
-        /**
-         * Mock http request to emit a nullifier to terminate a relationship
-         *
-         * @param context - the mocked rocket http server context
-         * @param nullifier - plaintext nullifier to terminate relationship
-         * @param sender - account terminating relationship
-         * @param recipient - username of recipient account
-         * @return - http status code
-         */
-        pub async fn http_emit_nullifier(
-            context: &GrapevineTestContext,
-            nullifier_secret: [u8; 32],
-            sender: &mut GrapevineAccount,
-            recipient: &String,
-        ) -> u16 {
-            let username = sender.username().clone();
-            let signature = generate_nonce_signature(sender);
-
-            let payload = EmitNullifierRequest {
-                nullifier_secret,
-                recipient: recipient.to_string(),
-            };
-
-            let serialized = bincode::serialize(&payload).unwrap();
-
-            let res = context
-                .client
-                .post("/user/relationship/nullify")
-                .header(Header::new("X-Authorization", signature))
-                .header(Header::new("X-Username", username))
-                .body(serialized)
-                .dispatch()
-                .await;
-
-            // Increment nonce after request
-            let _ = sender.increment_nonce(None);
-
-            res.status().code
-        }
-
-        /**
-         * Mock http request to get an encrypted nullifier secret from db
-         *
-         * @param context - the mocked rocket http server context
-         * @param from - account retrieving their nullifier secret
-         * @param recipient - username of recipient user in relationship
-         * @return - encrypted nullifier secret
-         */
-        pub async fn http_get_nullifier_secret(
-            context: &GrapevineTestContext,
-            from: &mut GrapevineAccount,
-            recipient: &String,
-        ) -> [u8; 48] {
-            let username = from.username().clone();
-            let signature = generate_nonce_signature(from);
-
-            // mock transmit the request
-            let encrypted_nullifier_secret: [u8; 48] = context
-                .client
-                .get(format!("/user/{}/nullifier-secret", recipient))
-                .header(Header::new("X-Authorization", signature))
-                .header(Header::new("X-Username", username))
-                .dispatch()
-                .await
-                .into_bytes()
-                .await
-                .unwrap()
-                .try_into()
-                .unwrap();
-
-            // Increment nonce after request
-            let _ = from.increment_nonce(None);
-
-            encrypted_nullifier_secret
-        }
-
-        /**
-         * Mock http request to get a relationship between a sender and recipient
-         *
-         * @param context - the mocked rocket http server context
-         * @param sender - username of sender in relationship
-         * @param recipient - username of recipient in relationship
-         * @return - relationship struct
-         */
-        pub async fn http_get_relationship(
-            context: &GrapevineTestContext,
-            sender: &String,
-            recipient: &String,
-        ) -> Relationship {
-            context
-                .client
-                .get(format!("/user/relationship/{}/{}", recipient, sender))
-                .dispatch()
-                .await
-                .into_json::<Relationship>()
-                .await
-                .unwrap()
-        }
-
-        pub async fn http_get_available_proofs(
-            context: &GrapevineTestContext,
-            user: &mut GrapevineAccount,
-        ) -> Vec<ProofMetadata> {
-            let username = user.username().clone();
-            let signature = generate_nonce_signature(user);
-
-            // mock transmit the request
-            let res = context
-                .client
-                .get("/proof/available")
-                .header(Header::new("X-Authorization", signature))
-                .header(Header::new("X-Username", username))
-                .dispatch()
-                .await
-                .into_json::<Vec<ProofMetadata>>()
-                .await;
-
-            let _ = user.increment_nonce(None);
-            res.unwrap()
-        }
-
-        pub async fn http_get_proving_data(
-            context: &GrapevineTestContext,
-            user: &mut GrapevineAccount,
-            proof: &String,
-        ) -> ProvingData {
-            let username = user.username().clone();
-            let signature = generate_nonce_signature(user);
-            let uri = format!("/proof/params/{}", proof);
-
-            // mock transmit the request
-            let res = context
-                .client
-                .get(uri)
-                .header(Header::new("X-Authorization", signature))
-                .header(Header::new("X-Username", username))
-                .dispatch()
-                .await
-                .into_json::<ProvingData>()
-                .await;
-
-            let _ = user.increment_nonce(None);
-            res.unwrap()
-        }
-
-        pub async fn http_submit_degree_proof(
-            context: &GrapevineTestContext,
-            user: &mut GrapevineAccount,
-            payload: DegreeProofRequest,
-        ) -> (u16, String) {
-            let serialized = bincode::serialize(&payload).unwrap();
-            let username = user.username().clone();
-            let signature = generate_nonce_signature(user);
-
-            // mock transmit the request
-            let res = context
-                .client
-                .post("/proof/degree")
-                .header(Header::new("X-Authorization", signature))
-                .header(Header::new("X-Username", username))
-                .body(serialized)
-                .dispatch()
-                .await;
-            let code = res.status().code;
-            let message = res.into_string().await.unwrap_or(String::default());
-            // Increment nonce after request
-            let _ = user.increment_nonce(None);
-            (code, message)
-        }
-
-        pub async fn http_get_proof_by_scope(
-            context: &GrapevineTestContext,
-            user: &mut GrapevineAccount,
-            scope: &String,
-        ) -> Option<GrapevineProof> {
-            let username = user.username().clone();
-            let signature = generate_nonce_signature(user);
-            let uri = format!("/proof/{}", scope);
-
-            // mock transmit the request
-            let res = context
-                .client
-                .get(uri)
-                .header(Header::new("X-Authorization", signature))
-                .header(Header::new("X-Username", username))
-                .dispatch()
-                .await;
-
-            // increment nonce
-            let _ = user.increment_nonce(None);
-
-            // parse response
-            match res.status().code {
-                200 => Some(res.into_json::<GrapevineProof>().await.unwrap()),
-                _ => None,
-            }
-        }
-        // async fn http_get_relationships(
-        //     context: &GrapevineTestContext,
-        //     user: &mut GrapevineAccount,
-        //     active: bool,
-        // ) -> Option<Vec<String>> {
-        //     let username = user.username().clone();
-        //     let signature = generate_nonce_signature(user);
-        //     let route = if active { "active" } else { "pending" };
-        //     let res = context
-        //         .client
-        //         .get(format!("/user/relationship/{}", route))
-        //         .header(Header::new("X-Authorization", signature))
-        //         .header(Header::new("X-Username", username))
-        //         .dispatch()
-        //         .await
-        //         .into_json::<Vec<String>>()
-        //         .await;
-
-        //     // Increment nonce after request
-        //     let _ = user.increment_nonce(None);
-        //     res
-        // }
-    }
-
-    #[cfg(test)]
-    mod user_creation_tests {
-        use super::*;
-        use grapevine_common::compat::convert_ff_ce_to_ff;
-        use grapevine_common::crypto::pubkey_to_address;
-
-        #[rocket::async_test]
-        pub async fn test_add_user() {
-            // Setup
-            let context = GrapevineTestContext::init().await;
-            GrapevineDB::drop("grapevine_mocked").await;
-            // Create a new Grapevine Account
-            let username = "User_A";
-            let user = GrapevineAccount::new(username.into());
-            // Build body for create_user_request, including constructing grapevine proof of identity
-            let payload = build_create_user_request(&user);
-            // transmit request to the server
-            let (code, message) = http_create_user(&context, &payload).await;
-            // check the outcome of the request
-            assert_eq!(code, Status::Created.code);
-            let expected_message = format!("Created user {}", username);
-            assert_eq!(message, expected_message);
-
-            // todo: additional verification of user existence with other routes
-        }
-
-        #[rocket::async_test]
-        pub async fn test_add_user_no_duplicate() {
-            // Setup
-            let context = GrapevineTestContext::init().await;
-            GrapevineDB::drop("grapevine_mocked").await;
-            // Create and enroll a grapevine account
-            let username = "User_A";
-            let user = GrapevineAccount::new(username.into());
-            let payload = build_create_user_request(&user);
-            _ = http_create_user(&context, &payload).await;
-
-            // try with duplicate user
-            let (code, message) = http_create_user(&context, &payload).await;
-            assert_eq!(code, Status::Conflict.code);
-            assert_eq!(message, String::from("{\"UserExists\":\"User_A\"}"));
-
-            // try with duplicate username
-            let user_duplicate_name = GrapevineAccount::new(username.into());
-            let payload = build_create_user_request(&user_duplicate_name);
-            let (code, message) = http_create_user(&context, &payload).await;
-            assert_eq!(code, Status::Conflict.code);
-            assert_eq!(message, String::from("{\"UsernameExists\":\"User_A\"}"));
-
-            // try with duplicate pubkey
-            let user_duplicate_pubkey =
-                GrapevineAccount::from_repr("User_B".into(), *user.private_key_raw(), 0);
-            let payload = build_create_user_request(&user_duplicate_pubkey);
-            let (code, message) = http_create_user(&context, &payload).await;
-            assert_eq!(code, Status::Conflict.code);
-            let pubkey = format!("0x{}", hex::encode(user.pubkey().compress()));
-            let expected_message = format!("{{\"PubkeyExists\":\"{}\"}}", pubkey);
-            assert_eq!(message, expected_message);
-        }
-
-        #[rocket::async_test]
-        pub async fn test_add_user_bad_proof_output() {
-            // Setup
-            let context = GrapevineTestContext::init().await;
-            GrapevineDB::drop("grapevine_mocked").await;
-            // Create a request where proof creator is different from asserted pubkey
-            let username = "User_A";
-            let user = GrapevineAccount::new(username.into());
-            let mut payload = build_create_user_request(&user);
-            let user_2 = GrapevineAccount::new(username.into());
-            payload.pubkey = user_2.pubkey().compress();
-            let (code, message) = http_create_user(&context, &payload).await;
-            let expected_scope =
-                hex::encode(convert_ff_ce_to_ff(&pubkey_to_address(&user_2.pubkey())).to_bytes());
-            let expected_message = format!(
-                "{{\"ProofFailed\":\"Expected identity scope to equal 0x{}\"}}",
-                expected_scope
-            );
-            assert_eq!(code, Status::BadRequest.code);
-            assert_eq!(message, expected_message);
-        }
-
-        // todo: check malformed inputs
-    }
-
-    #[cfg(test)]
-    mod relationship_tests {
-        use super::*;
-
-        #[rocket::async_test]
-        pub async fn test_relationship_creation() {
-            let context = GrapevineTestContext::init().await;
-            GrapevineDB::drop("grapevine_mocked").await;
-            // Create a request where proof creator is different from asserted pubkey
-            let mut user_a = GrapevineAccount::new("user_a".into());
-
-            let mut user_b = GrapevineAccount::new("user_b".into());
-
-            let user_request_a = build_create_user_request(&user_a);
-            let user_request_b = build_create_user_request(&user_b);
-            http_create_user(&context, &user_request_a).await;
-            http_create_user(&context, &user_request_b).await;
-
-            // add relationship as user_a to user_b
-            let request = user_a.new_relationship_request(user_b.username(), &user_b.pubkey());
-
-            http_add_relationship(&context, &mut user_a, &request).await;
-
-            // accept relation from user_a as user_b
-            let request = user_b.new_relationship_request(user_a.username(), &user_a.pubkey());
-            let expected_nullifier_secret_ciphertext = request.nullifier_secret_ciphertext;
-            http_add_relationship(&context, &mut user_b, &request).await;
-
-            // check stored nullifier secret integrity
-            let nullifier_secret_ciphertext =
-                http_get_nullifier_secret(&context, &mut user_b, user_a.username()).await;
-            let expected_secret =
-                user_b.decrypt_nullifier_secret(expected_nullifier_secret_ciphertext);
-            let empirical_secret = user_b.decrypt_nullifier_secret(nullifier_secret_ciphertext);
-            assert_eq!(expected_secret, empirical_secret);
-        }
-
-        #[ignore]
-        #[rocket::async_test]
-        pub async fn test_reject_relationship() {
-            todo!("Unimplemented")
-        }
-
-        #[ignore]
-        #[rocket::async_test]
-        pub async fn test_no_relationship_with_self() {
-            todo!("Unimplemented")
-        }
-
-        #[ignore]
-        #[rocket::async_test]
-        pub async fn test_cannot_reject_active_relationship() {
-            // nullifiy, don't reject
-            todo!("Unimplemented")
-        }
-
-        #[ignore]
-        #[rocket::async_test]
-        pub async fn test_cannot_reject_nonexistent_relationship() {
-            todo!("Unimplemented")
-        }
-
-        #[ignore]
-        #[rocket::async_test]
-        pub async fn test_cannot_act_nullified_relationship() {
-            todo!("Unimplemented")
-        }
-
-        #[ignore]
-        #[rocket::async_test]
-        pub async fn test_cannot_request_already_active_relationship() {
-            todo!("Unimplemented")
-        }
-
-        #[rocket::async_test]
-        pub async fn test_nullifier_emission() {
-            let context = GrapevineTestContext::init().await;
-            GrapevineDB::drop("grapevine_mocked").await;
-            // Create a request where proof creator is different from asserted pubkey
-            let mut user_a = GrapevineAccount::new("user_a".into());
-
-            let mut user_b = GrapevineAccount::new("user_b".into());
-
-            let user_request_a = build_create_user_request(&user_a);
-            let user_request_b = build_create_user_request(&user_b);
-            http_create_user(&context, &user_request_a).await;
-            http_create_user(&context, &user_request_b).await;
-
-            // add relationship as user_a to user_b
-            let user_a_relationship_request =
-                user_a.new_relationship_request(user_b.username(), &user_b.pubkey());
-
-            http_add_relationship(&context, &mut user_a, &user_a_relationship_request).await;
-
-            // accept relation from user_a as user_b
-            let user_b_relationship_request =
-                user_b.new_relationship_request(user_a.username(), &user_a.pubkey());
-
-            http_add_relationship(&context, &mut user_b, &user_b_relationship_request).await;
-
-            let encrypted_nullifier_secret =
-                http_get_nullifier_secret(&context, &mut user_a, user_b.username()).await;
-
-            let nullifier_secret = user_a.decrypt_nullifier_secret(encrypted_nullifier_secret);
-
-            // emit nullifier as user_a
-            let code = http_emit_nullifier(
-                &context,
-                ff_ce_to_le_bytes(&nullifier_secret),
-                &mut user_a,
-                user_b.username(),
-            )
-            .await;
-            println!("Code: {}", code);
-            let expected_code = Status::Created.code;
-            assert_eq!(
-                expected_code, code,
-                "Expected HTTP::Created on nullifier emission"
-            );
-
-            // confirm relationship now has emitted nullifier
-            // TODO: FIX
-            // let relationship =
-            //     http_get_relationship(&context, user_b.username(), user_a.username()).await;
-            // assert!(
-            //     relationship.emitted_nullifier.is_some(),
-            //     "No nullifier emitted"
-            // );
-        }
-
-        #[ignore]
-        #[rocket::async_test]
-        pub async fn test_cannot_nullify_pending_relationship() {
-            todo!("Unimplemented")
-        }
-
-        #[ignore]
-        #[rocket::async_test]
-        pub async fn test_cannot_nullify_nullified_relationship() {
-            todo!("Unimplemented")
-        }
-
-        #[ignore]
-        #[rocket::async_test]
-        pub async fn test_cannot_nullify_nonexistent_relationship() {
-            todo!("Unimplemented")
-        }
-    }
-
-    #[cfg(test)]
-    mod degree_proof_tests {
-        use bincode::Serializer;
-        use grapevine_circuits::nova::{degree_proof, verify_grapevine_proof};
-        use serde::Serialize;
-
-        use super::*;
-        use crate::test_rocket::test_helper::*;
-
-        #[rocket::async_test]
-        pub async fn test_degree_one() {
-            // Setup
-            let context = GrapevineTestContext::init().await;
-            GrapevineDB::drop("grapevine_mocked").await;
-            // create users
-            let mut users = get_users(&context, 2).await;
-            // establish relationship between users
-            relationship_chain(&context, &mut users).await;
-
-            // retrieve available proofs as user_b
-            let (code, _) = degree_proof_step_by_scope(&context, &mut users[1], None).await;
-            assert_eq!(code, Status::Created.code);
-            // ensure no proofs to build from
-            let available = http_get_available_proofs(&context, &mut users[1]).await;
-            assert_eq!(available.len(), 0);
-        }
-
-        #[rocket::async_test]
-        pub async fn test_degree_8_linear() {
-            // Setup
-            let context = GrapevineTestContext::init().await;
-            GrapevineDB::drop("grapevine_mocked").await;
-            // create users
-            let num_users = 9;
-            let mut users = get_users(&context, num_users).await;
-            // establish relationship chain for users
-            relationship_chain(&context, &mut users).await;
-            // build proof chain to max available degree
-            let scope_to_find = String::from("user_0");
-            for i in 1..num_users {
-                let mut prover = users.remove(i);
-                let (code, _) =
-                    degree_proof_step_by_scope(&context, &mut prover, Some(&scope_to_find)).await;
-                assert_eq!(code, Status::Created.code);
-                users.insert(i, prover);
-            }
-        }
-
-        #[rocket::async_test]
-        pub async fn test_basic_reordering() {
-            // Setup
-            let context = GrapevineTestContext::init().await;
-            GrapevineDB::drop("grapevine_mocked").await;
-            // create users
-            let mut users = get_users(&context, 5).await;
-            // create linear chain
-            relationship_chain(&context, &mut users).await;
-            // build proof chain
-            let scope_to_find = String::from("user_0");
-            for i in 1..5 {
-                let mut prover = users.remove(i);
-                let (code, _) =
-                    degree_proof_step_by_scope(&context, &mut prover, Some(&scope_to_find)).await;
-                assert_eq!(code, Status::Created.code);
-                users.insert(i, prover);
-            }
-            // ensure no prover has available for scope
-            for i in 1..5 {
-                let available = http_get_available_proofs(&context, &mut users[i]).await;
-                let available = available
-                    .iter()
-                    .find(|&proof| &scope_to_find == &proof.scope);
-                assert!(available.is_none());
-            }
-            // make relationship user_0 -> user_2
-            let mut temp_vec = vec![users.remove(2), users.remove(0)];
-            temp_vec.reverse();
-            relationship_chain(&context, &mut temp_vec).await;
-            users.insert(0, temp_vec.remove(0));
-            users.insert(2, temp_vec.remove(0));
-            // build proof from user 0 to user 2
-            for i in 2..5 {
-                let mut prover = users.remove(i);
-                let (code, _) =
-                    degree_proof_step_by_scope(&context, &mut prover, Some(&scope_to_find)).await;
-                assert_eq!(code, Status::Created.code);
-                users.insert(i, prover);
-            }
-        }
-
-        #[rocket::async_test]
-        pub async fn test_nonlinear_reordering() {
-            // todo: this test is disgusting and must be fixed
-            // user_0
-            //   |- user_1
-            //        |- user_2
-            //            |-user_3
-            //            |   |-user_4
-            //            |       |-user_5
-            //            |
-            //            |-user_6
-            //            |   |-user_7
-            //            |       |-user_8
-            //            |       |-user_9
-            //            |
-            //            |-user_10
-            //            |   |-user_11
-            //            |       |-user_12
-            //            |       |-user_13
-            //
-            // to
-            // user_0
-            //   |- user_1
-            //        |-user_3
-            //        |   |-user_4
-            //        |       |-user_5
-            //        |
-            //        |-user_6
-            //        |   |-user_7
-            //        |       |-user_8
-            //        |       |-user_9
-            //        |
-            //        |-user_10
-            //        |   |-user_11
-            //        |       |-user_12
-            //        |       |-user_13
-            //
-            // Setup
-            let context = GrapevineTestContext::init().await;
-            GrapevineDB::drop("grapevine_mocked").await;
-            // create users
-            let mut users = get_users(&context, 14).await;
-            // todo: fix this bs
-            // establish 0-1-2-3-4-5 chain
-            let mut temp_vec = vec![
-                users.remove(5),
-                users.remove(4),
-                users.remove(3),
-                users.remove(2),
-                users.remove(1),
-                users.remove(0),
-            ];
-            temp_vec.reverse();
-            relationship_chain(&context, &mut temp_vec).await;
-            users.insert(0, temp_vec.remove(0));
-            users.insert(1, temp_vec.remove(0));
-            users.insert(2, temp_vec.remove(0));
-            users.insert(3, temp_vec.remove(0));
-            users.insert(4, temp_vec.remove(0));
-            users.insert(5, temp_vec.remove(0));
-            // establish 2-6-7-8 chain
-            let mut temp_vec = vec![
-                users.remove(8),
-                users.remove(7),
-                users.remove(6),
-                users.remove(2),
-            ];
-            temp_vec.reverse();
-            relationship_chain(&context, &mut temp_vec).await;
-            users.insert(2, temp_vec.remove(0));
-            users.insert(6, temp_vec.remove(0));
-            users.insert(7, temp_vec.remove(0));
-            users.insert(8, temp_vec.remove(0));
-            // extablish 7-9
-            let mut temp_vec = vec![users.remove(9), users.remove(7)];
-            temp_vec.reverse();
-            relationship_chain(&context, &mut temp_vec).await;
-            users.insert(7, temp_vec.remove(0));
-            users.insert(9, temp_vec.remove(0));
-            // establish 2-10-11-12
-            let mut temp_vec = vec![
-                users.remove(12),
-                users.remove(11),
-                users.remove(10),
-                users.remove(2),
-            ];
-            temp_vec.reverse();
-            relationship_chain(&context, &mut temp_vec).await;
-            users.insert(2, temp_vec.remove(0));
-            users.insert(10, temp_vec.remove(0));
-            users.insert(11, temp_vec.remove(0));
-            users.insert(12, temp_vec.remove(0));
-            // establish 11-13
-            let mut temp_vec = vec![users.remove(13), users.remove(11)];
-            temp_vec.reverse();
-            relationship_chain(&context, &mut temp_vec).await;
-            users.insert(11, temp_vec.remove(0));
-            users.insert(13, temp_vec.remove(0));
-            // build proof chain
-            let scope_to_find = String::from("user_0");
-            for i in 1..14 {
-                let mut prover = users.remove(i);
-                let (code, _) =
-                    degree_proof_step_by_scope(&context, &mut prover, Some(&scope_to_find)).await;
-                assert_eq!(code, Status::Created.code);
-                users.insert(i, prover);
-            }
-
-            // make relationship for user0->user2
-            let mut temp_vec = vec![users.remove(2), users.remove(0)];
-            temp_vec.reverse();
-            relationship_chain(&context, &mut temp_vec).await;
-            users.insert(0, temp_vec.remove(0));
-            users.insert(2, temp_vec.remove(0));
-            
-            // update proofs
-            for i in 2..14    {
-                let mut prover = users.remove(i);
-                let (code, _) =
-                    degree_proof_step_by_scope(&context, &mut prover, Some(&scope_to_find)).await;
-                assert_eq!(code, Status::Created.code);
-                users.insert(i, prover);
-            }
-            
-        }
-
-        #[rocket::async_test]
-        pub async fn test_nullify_existing_proofs() {
-            // Setup
-            let context = GrapevineTestContext::init().await;
-            GrapevineDB::drop("grapevine_mocked").await;
-            // create users
-            let num_users = 9;
-            let mut users = get_users(&context, num_users).await;
-            // establish relationship chain for users
-            relationship_chain(&context, &mut users).await;
-            // build proof chain
-            let scope_to_find = String::from("user_0");
-            for i in 1..num_users {
-                let mut prover = users.remove(i);
-                let (code, _) =
-                    degree_proof_step_by_scope(&context, &mut prover, Some(&scope_to_find)).await;
-                assert_eq!(code, Status::Created.code);
-                users.insert(i, prover);
-            }
-
-            // check that all degree provers in the chain have proofs
-            for i in 1..num_users {
-                let mut user = users.remove(i);
-                let proof = http_get_proof_by_scope(&context, &mut user, &scope_to_find).await;
-                assert!(proof.is_some());
-                users.insert(i, user);
-            }
-            // nullify user_4->user_5
-            let nullify_target = String::from("user_5");
-            let nullifier_secret_ciphertext =
-                http_get_nullifier_secret(&context, &mut users[4], &nullify_target).await;
-            let nullifier_secret = users[4].decrypt_nullifier_secret(nullifier_secret_ciphertext);
-            _ = http_emit_nullifier(
-                &context,
-                ff_ce_to_le_bytes(&nullifier_secret),
-                &mut users[4],
-                &nullify_target,
-            )
-            .await;
-            // check that users1->4 have proofs for the scope and users5-8 do not
-            let cutoff = 4;
-            for i in 1..num_users {
-                let mut user = users.remove(i);
-                let proof = http_get_proof_by_scope(&context, &mut user, &scope_to_find).await;
-                if i <= 4 {
-                    assert!(proof.is_some());
-                } else {
-                    assert!(proof.is_none());
-                }
-                users.insert(i, user);
-            }
-        }
-
-        #[rocket::async_test]
-        pub async fn test_nullify_prevent_new_proofs() {
-            // Setup
-            let context = GrapevineTestContext::init().await;
-            GrapevineDB::drop("grapevine_mocked").await;
-            // create users
-            let num_users = 3;
-            let mut users: Vec<GrapevineAccount> = vec![];
-            for i in 0..num_users {
-                let username = format!("user_{}", i);
-                let user = GrapevineAccount::new(username.into());
-                let request = build_create_user_request(&user);
-                http_create_user(&context, &request).await;
-                users.push(user);
-            }
-            // establish relationship chain for users
-            for i in 0..num_users - 1 {
-                let request = users[i]
-                    .new_relationship_request(users[i + 1].username(), &users[i + 1].pubkey());
-                http_add_relationship(&context, &mut users[i], &request).await;
-                let request =
-                    users[i + 1].new_relationship_request(users[i].username(), &users[i].pubkey());
-                http_add_relationship(&context, &mut users[i + 1], &request).await;
-            }
-            // prove degree 1 separations user0->user1
-            let mut user_2 = users.remove(2);
-            let mut user_1 = users.remove(1);
-            let mut user_0 = users.remove(0);
-            // select the specific proof to build from
-            let available_proofs = http_get_available_proofs(&context, &mut user_1).await;
-            let available_proof = available_proofs
-                .iter()
-                .find(|&proof| user_0.username() == &proof.scope)
-                .unwrap();
-            // retrieve proving data
-            let proving_data =
-                http_get_proving_data(&context, &mut user_1, &available_proof.id.to_string()).await;
-            // parse
-            let (mut proof, inputs, outputs) = build_degree_inputs(&user_1, &proving_data, 0);
-            // prove
-            degree_proof(
-                &ARTIFACTS,
-                &inputs,
-                &mut proof,
-                &outputs.try_into().unwrap(),
-            )
-            .unwrap();
-            // submit degree proof
-            let compressed = compress_proof(&proof);
-            let degree_proof_request = DegreeProofRequest {
-                proof: compressed,
-                previous: available_proof.id.to_string(),
-                degree: 1,
-            };
-            let (code, msg) =
-                http_submit_degree_proof(&context, &mut user_1, degree_proof_request).await;
-            // retrieve the next degree proof
-            let available_proofs = http_get_available_proofs(&context, &mut user_2).await;
-            let available_proof = available_proofs
-                .iter()
-                .find(|&proof| user_0.username() == &proof.scope)
-                .unwrap();
-            // retrieve proving data
-            let proving_data =
-                http_get_proving_data(&context, &mut user_2, &available_proof.id.to_string()).await;
-            // nullify user_0 -> user_1 relationship
-            let nullifier_secret_ciphertext =
-                http_get_nullifier_secret(&context, &mut user_0, user_1.username()).await;
-            let nullifier_secret = user_0.decrypt_nullifier_secret(nullifier_secret_ciphertext);
-            _ = http_emit_nullifier(
-                &context,
-                ff_ce_to_le_bytes(&nullifier_secret),
-                &mut user_0,
-                user_1.username(),
-            )
-            .await;
-            // prove and submit now nullified proof
-            let (mut proof, inputs, outputs) = build_degree_inputs(&user_2, &proving_data, 1);
-            degree_proof(
-                &ARTIFACTS,
-                &inputs,
-                &mut proof,
-                &outputs.try_into().unwrap(),
-            )
-            .unwrap();
-            let compressed = compress_proof(&proof);
-            let degree_proof_request = DegreeProofRequest {
-                proof: compressed,
-                previous: available_proof.id.to_string(),
-                degree: 2,
-            };
-            // check expected output
-            let (code, msg) =
-                http_submit_degree_proof(&context, &mut user_2, degree_proof_request).await;
-            let expected_code = Status::BadRequest.code;
-            assert_eq!(code, expected_code);
-            let expected_message =
-                String::from("{\"ProofFailed\":\"Contains emitted nullifiers\"}");
-            assert_eq!(msg, expected_message);
-        }
-    }
-
-    //     // @TODO: Change eventually because to doesn't need to be mutable?
-    //     async fn add_relationship_request(
-    //         from: &mut GrapevineAccount,
-    //         to: &mut GrapevineAccount,
-    //     ) -> (u16, Option<String>) {
-    //         let pubkey = to.pubkey();
-    //         let encrypted_auth_signature = from.generate_auth_signature(pubkey);
-
-    //         let body = NewRelationshipRequest {
-    //             to: to.username().clone(),
-    //             ephemeral_key: encrypted_auth_signature.ephemeral_key,
-    //             ciphertext: encrypted_auth_signature.ciphertext,
-    //         };
-
-    //         let context = GrapevineTestContext::init().await;
-
-    //         let username = from.username().clone();
-    //         let signature = generate_nonce_signature(from);
-
-    //         let res = context
-    //             .client
-    //             .post("/user/relationship/add")
-    //             .header(Header::new("X-Authorization", signature))
-    //             .header(Header::new("X-Username", username))
-    //             .json(&body)
-    //             .dispatch()
-    //             .await;
-
-    //         let code = res.status().code;
-    //         let msg = res.into_string().await;
-
-    //         // Increment nonce after request
-    //         let _ = from.increment_nonce(None);
-
-    //         (code, msg)
-    //     }
-
-    //     async fn get_account_details_request(user: &mut GrapevineAccount) -> Option<(u64, u64, u64)> {
-    //         let context = GrapevineTestContext::init().await;
-
-    //         let username = user.username().clone();
-    //         let signature = generate_nonce_signature(user);
-
-    //         let res = context
-    //             .client
-    //             .get("/user/details")
-    //             .header(Header::new("X-Authorization", signature))
-    //             .header(Header::new("X-Username", username))
-    //             .dispatch()
-    //             .await
-    //             .into_json::<(u64, u64, u64)>()
-    //             .await;
-
-    //         let _ = user.increment_nonce(None);
-    //         res
-    //     }
-
-    //     async fn get_all_degrees(user: &GrapevineAccount) -> Option<Vec<DegreeData>> {
-    //         let context = GrapevineTestContext::init().await;
-
-    //         let username = user.username().clone();
-    //         let signature = generate_nonce_signature(user);
-
-    //         context
-    //             .client
-    //             .get("/user/degrees")
-    //             .header(Header::new("X-Authorization", signature))
-    //             .header(Header::new("X-Username", username))
-    //             .dispatch()
-    //             .await
-    //             .into_json::<Vec<DegreeData>>()
-    //             .await
-    //     }
-
-    //     async fn get_available_degrees_request(user: &mut GrapevineAccount) -> Option<Vec<String>> {
-    //         let context = GrapevineTestContext::init().await;
-
-    //         let username = user.username().clone();
-    //         let signature = generate_nonce_signature(user);
-
-    //         let degrees = context
-    //             .client
-    //             .get(format!("/proof/available"))
-    //             .header(Header::new("X-Authorization", signature))
-    //             .header(Header::new("X-Username", username))
-    //             .dispatch()
-    //             .await
-    //             .into_json::<Vec<String>>()
-    //             .await;
-
-    //         // Increment nonce after request
-    //         let _ = user.increment_nonce(None);
-    //         degrees
-    //     }
-
-    //     async fn get_phrase_connection_request(
-    //         user: &mut GrapevineAccount,
-    //         phrase_index: u32,
-    //     ) -> Option<(u64, Vec<u64>)> {
-    //         let context = GrapevineTestContext::init().await;
-
-    //         let username = user.username().clone();
-    //         let signature = generate_nonce_signature(user);
-
-    //         let res = context
-    //             .client
-    //             .get(format!("/proof/connections/{}", phrase_index))
-    //             .header(Header::new("X-Authorization", signature))
-    //             .header(Header::new("X-Username", username))
-    //             .dispatch()
-    //             .await
-    //             .into_json::<(u64, Vec<u64>)>()
-    //             .await;
-    //         let _ = user.increment_nonce(None);
-    //         res
-    //     }
-
-    //     async fn create_degree_proof_request(
-    //         prev_id: &str,
-    //         user: &mut GrapevineAccount,
-    //     ) -> (u16, Option<String>) {
-    //         let public_params = use_public_params().unwrap();
-    //         let r1cs = use_r1cs().unwrap();
-    //         let wc_path = use_wasm().unwrap();
-    //         let context = GrapevineTestContext::init().await;
-
-    //         let username = user.username().clone();
-    //         let signature_params = generate_nonce_signature(user);
-
-    //         let preceding = context
-    //             .client
-    //             .get(format!("/proof/params/{}", prev_id))
-    //             .header(Header::new("X-Authorization", signature_params))
-    //             .header(Header::new("X-Username", username.clone()))
-    //             .dispatch()
-    //             .await
-    //             .into_json::<ProvingData>()
-    //             .await
-    //             .unwrap();
-
-    //         // Increment nonce after request
-    //         let _ = user.increment_nonce(None);
-
-    //         let auth_signature_encrypted = AuthSignatureEncrypted {
-    //             ephemeral_key: preceding.ephemeral_key,
-    //             ciphertext: preceding.ciphertext,
-    //             username: preceding.username,
-    //             recipient: user.pubkey().compress(),
-    //         };
-    //         let auth_signature = user.decrypt_auth_signature(auth_signature_encrypted);
-
-    //         // decompress proof
-    //         let mut proof = decompress_proof(&preceding.proof);
-    //         // verify proof
-    //         let previous_output =
-    //             verify_nova_proof(&proof, &public_params, 1 + (preceding.degree * 2) as usize)
-    //                 .unwrap()
-    //                 .0;
-
-    //         continue_nova_proof(
-    //             &user.pubkey(),
-    //             &auth_signature.fmt_circom(),
-    //             &mut proof,
-    //             previous_output,
-    //             wc_path,
-    //             &r1cs,
-    //             &public_params,
-    //         );
-
-    //         let compressed = compress_proof(&proof);
-
-    //         let body = DegreeProofRequest {
-    //             proof: compressed,
-    //             previous: String::from(prev_id),
-    //             degree: preceding.degree + 1,
-    //         };
-    //         let serialized: Vec<u8> = bincode::serialize(&body).unwrap();
-
-    //         let signature_continue = generate_nonce_signature(user);
-
-    //         let res = context
-    //             .client
-    //             .post("/proof/degree")
-    //             .header(Header::new("X-Authorization", signature_continue))
-    //             .header(Header::new("X-Username", username))
-    //             .body(serialized)
-    //             .dispatch()
-    //             .await;
-
-    //         println!("Res: {:?}", res);
-
-    //         let code = res.status().code;
-    //         let msg = res.into_string().await;
-
-    //         // Increment nonce after request
-    //         user.increment_nonce(None);
-
-    //         (code, msg)
-    //     }
-
-    // /**
-    //  * Create a new phrase
-    //  *
-    //  * @param phrase - the phrase being added
-    //  * @param description - the description of the phrase
-    //  * @param user - the user adding the phrase
-    //  * @return
-    //  *   - status code
-    //  *   - index of the phrase
-    //  */
-    // async fn phrase_request(
-    //     phrase: &String,
-    //     description: String,
-    //     user: &mut GrapevineAccount,
-    // ) -> (u16, String) {
-    //     // init context
-    //     let context: GrapevineTestContext = GrapevineTestContext::init().await;
-
-    //     // create the phrase proof
-    //     let pubkey_vec = vec![user.pubkey().clone()];
-    //     let auth_signature_vec = vec![[random_fr(), random_fr(), random_fr()]];
-
-    //     let params = use_public_params().unwrap();
-    //     let r1cs = use_r1cs().unwrap();
-    //     let wc_path = use_wasm().unwrap();
-
-    //     let proof = nova_proof(
-    //         wc_path,
-    //         &r1cs,
-    //         &params,
-    //         &phrase,
-    //         &pubkey_vec,
-    //         &auth_signature_vec,
-    //     )
-    //     .unwrap();
-
-    //     // compress proof
-    //     let compressed = compress_proof(&proof);
-    //     // encrypt phrase
-    //     let ciphertext = user.encrypt_phrase(&phrase);
-
-    //     // Mock http request
-    //     let body = PhraseRequest {
-    //         proof: compressed,
-    //         ciphertext,
-    //         description,
-    //     };
-    //     let serialized: Vec<u8> = bincode::serialize(&body).unwrap();
-    //     let username = user.username().clone();
-    //     let signature = generate_nonce_signature(user);
-    //     let res = context
-    //         .client
-    //         .post("/proof/phrase")
-    //         .header(Header::new("X-Authorization", signature))
-    //         .header(Header::new("X-Username", username))
-    //         .body(serialized)
-    //         .dispatch()
-    //         .await;
-
-    //     // parse code and msg
-    //     let code = res.status().code;
-    //     // if successful, can be parsed into u32 index of phrase. Otherwise is error msg
-    //     let msg = res.into_string().await.unwrap();
-
-    //     // Increment nonce after request
-    //     let _ = user.increment_nonce(None);
-    //     (code, msg)
-    // }
-
-    //     async fn create_user_request(
-    //         context: &GrapevineTestContext,
-    //         request: &CreateUserRequest,
-    //     ) -> String {
-    //         context
-    //             .client
-    //             .post("/user/create")
-    //             .header(ContentType::JSON)
-    //             .body(serde_json::json!(request).to_string())
-    //             .dispatch()
-    //             .await
-    //             .into_string()
-    //             .await
-    //             .unwrap()
-    //     }
-
-    //     async fn get_user_request(context: &GrapevineTestContext, username: String) -> Option<User> {
-    //         context
-    //             .client
-    //             .get(format!("/user/{}", username))
-    //             .dispatch()
-    //             .await
-    //             .into_json::<User>()
-    //             .await
-    //     }
-
-    //     async fn reject_relationship_request(
-    //         context: &GrapevineTestContext,
-    //         from: &mut GrapevineAccount,
-    //         to: &String,
-    //     ) -> (u16, Option<String>) {
-    //         let username = from.username().clone();
-    //         let signature = generate_nonce_signature(from);
-
-    //         let res = context
-    //             .client
-    //             .post(format!("/user/relationship/reject/{}", to))
-    //             .header(Header::new("X-Authorization", signature))
-    //             .header(Header::new("X-Username", username))
-    //             .dispatch()
-    //             .await;
-
-    //         let code = res.status().code;
-    //         let msg = res.into_string().await;
-
-    //         // Increment nonce after request
-    //         let _ = from.increment_nonce(None);
-
-    //         (code, msg)
-    //     }
-
-    // #[rocket::async_test]
-    // async fn test_proof_reordering_with_3_proof_chain() {
-    //     let context = GrapevineTestContext::init().await;
-
-    //     // Reset db with clean state
-    //     GrapevineDB::drop("grapevine_mocked").await;
-
-    //     // Create test users
-    //     let mut users = vec![
-    //         GrapevineAccount::new(String::from("User_A")),
-    //         GrapevineAccount::new(String::from("User_B")),
-    //         GrapevineAccount::new(String::from("User_C")),
-    //     ];
-
-    //     for i in 0..users.len() {
-    //         let request = users[i].create_user_request();
-    //         create_user_request(&context, &request).await;
-    //     }
-
-    //     // Create phrase a phrase as User A
-    //     let phrase = String::from("The sheep waited patiently in the field");
-    //     let description = String::from("Sheep have no patience");
-    //     _ = phrase_request(&phrase, description, &mut users[0]).await;
-
-    //     // Add relationship between User A and User B, B and C
-    //     for i in 0..users.len() - 1 {
-    //         // Remove users from vector to reference
-    //         let mut preceding = users.remove(i);
-    //         // Proceeding is now an index below after removal
-    //         let mut proceeding = users.remove(i);
-    //         add_relationship_request(&mut preceding, &mut proceeding).await;
-    //         add_relationship_request(&mut proceeding, &mut preceding).await;
-
-    //         // Create degree proofs: A <- B <- C
-    //         let proofs = get_available_degrees_request(&mut proceeding)
-    //             .await
-    //             .unwrap();
-
-    //         create_degree_proof_request(&proofs[0], &mut proceeding).await;
-
-    //         // Add users back to vector
-    //         users.insert(i, preceding);
-    //         users.insert(i + 1, proceeding);
-    //     }
-    //     println!("8====================================D");
-
-    //     let mut user_a = users.remove(0);
-    //     // User C is now an index below after removal
-    //     let mut user_c = users.remove(1);
-
-    //     // Establish relationship between A and C now
-    //     add_relationship_request(&mut user_a, &mut user_c).await;
-    //     add_relationship_request(&mut user_c, &mut user_a).await;
-
-    //     // Check that C now has an available degree request
-    //     let proofs_c = get_available_degrees_request(&mut user_c).await.unwrap();
-
-    //     // Create new degree proof between A and C
-    //     create_degree_proof_request(&proofs_c[0], &mut user_c).await;
-    // }
-
-    //     #[rocket::async_test]
-    //     #[ignore]
-    //     async fn test_proof_reordering_with_4_proof_chain() {
-    //         let context = GrapevineTestContext::init().await;
-
-    //         // Reset db with clean state
-    //         GrapevineDB::drop("grapevine_mocked").await;
-
-    //         // Create test users
-    //         let mut users = vec![
-    //             GrapevineAccount::new(String::from("User_A")),
-    //             GrapevineAccount::new(String::from("User_B")),
-    //             GrapevineAccount::new(String::from("User_C")),
-    //             GrapevineAccount::new(String::from("User_D")),
-    //         ];
-
-    //         for i in 0..users.len() {
-    //             let request = users[i].create_user_request();
-    //             create_user_request(&context, &request).await;
-    //         }
-
-    //         // Create phrase a phrase as User A
-    //         let phrase = String::from("And that's the waaaayyyy the news goes");
-    //         let description = String::from("Wubalubadubdub!");
-    //         _ = phrase_request(&phrase, description, &mut users[0]).await;
-
-    //         // Create relationships and degree proofs: A <- B <- C <- D
-    //         for i in 0..users.len() - 1 {
-    //             // Remove users from vector to reference
-    //             let mut preceding = users.remove(i);
-    //             // Proceeding is now an index below after removal
-    //             let mut proceeding = users.remove(i);
-
-    //             add_relationship_request(&mut preceding, &mut proceeding).await;
-    //             add_relationship_request(&mut proceeding, &mut preceding).await;
-
-    //             let proofs = get_available_degrees_request(&mut proceeding)
-    //                 .await
-    //                 .unwrap();
-    //             create_degree_proof_request(&proofs[0], &mut proceeding).await;
-
-    //             // Add users back to vector
-    //             users.insert(i, preceding);
-    //             users.insert(i + 1, proceeding);
-    //         }
-
-    //         let mut user_a = users.remove(0);
-    //         let mut user_c = users.remove(1);
-    //         // Establish relationship between A and C now
-    //         add_relationship_request(&mut user_a, &mut user_c).await;
-    //         add_relationship_request(&mut user_c, &mut user_a).await;
-
-    //         // Check that C now has an available degree request
-    //         let proofs_c = get_available_degrees_request(&mut user_c).await.unwrap();
-    //         // Create new deree proof between A and C
-    //         create_degree_proof_request(&proofs_c[0], &mut user_c).await;
-
-    //         users.insert(0, user_a);
-    //         users.insert(2, user_c);
-
-    //         // Check avaiable degree with D and perform necessary update
-    //         let proofs_d = get_available_degrees_request(&mut users[3]).await.unwrap();
-    //         // Create new degree proof between C and D
-    //         create_degree_proof_request(&proofs_d[0], &mut users[3]).await;
-    //     }
-
-    //     #[rocket::async_test]
-    //     #[ignore]
-    //     async fn test_proof_reordering_with_5_proof_chain() {
-    //         let context = GrapevineTestContext::init().await;
-
-    //         // Reset db with clean state
-    //         GrapevineDB::drop("grapevine_mocked").await;
-
-    //         // Create test users
-    //         let mut users = vec![
-    //             GrapevineAccount::new(String::from("User_A")),
-    //             GrapevineAccount::new(String::from("User_B")),
-    //             GrapevineAccount::new(String::from("User_C")),
-    //             GrapevineAccount::new(String::from("User_D")),
-    //             GrapevineAccount::new(String::from("User_E")),
-    //         ];
-
-    //         for i in 0..users.len() {
-    //             let request = users[i].create_user_request();
-    //             create_user_request(&context, &request).await;
-    //         }
-
-    //         // Create phrase a phrase as User A
-    //         let phrase = String::from("You are what you eat");
-    //         let description = String::from("Mediocre cryptographer");
-    //         _ = phrase_request(&phrase, description, &mut users[0]).await;
-
-    //         // Add relationship and degree proofs: A <- B, B <- C
-    //         for i in 0..2 {
-    //             // Remove users from vector to reference
-    //             let mut preceding = users.remove(i);
-    //             // Proceeding is now an index below after removal
-    //             let mut proceeding = users.remove(i);
-
-    //             add_relationship_request(&mut preceding, &mut proceeding).await;
-    //             add_relationship_request(&mut proceeding, &mut preceding).await;
-
-    //             let proofs = get_available_degrees_request(&mut proceeding)
-    //                 .await
-    //                 .unwrap();
-    //             create_degree_proof_request(&proofs[0], &mut proceeding).await;
-
-    //             // Add users back to vector
-    //             users.insert(i, preceding);
-    //             users.insert(i + 1, proceeding);
-    //         }
-
-    //         // Add relationship and degree proofs: C <- D, C <- E
-    //         for i in 0..2 {
-    //             let mut preceding = users.remove(2);
-    //             // Proceeding is now an index below after removal
-    //             let mut proceeding = users.remove(i + 2);
-
-    //             add_relationship_request(&mut preceding, &mut proceeding).await;
-    //             add_relationship_request(&mut proceeding, &mut preceding).await;
-
-    //             let proofs = get_available_degrees_request(&mut proceeding)
-    //                 .await
-    //                 .unwrap();
-    //             create_degree_proof_request(&proofs[0], &mut proceeding).await;
-
-    //             users.insert(2, preceding);
-    //             users.insert(i + 3, proceeding);
-    //         }
-
-    //         // Set every proof to degree 2
-    //         for i in 0..3 {
-    //             let mut preceding = users.remove(0);
-    //             // Proceeding is now an index below after removal
-    //             let mut proceeding = users.remove(i + 1);
-
-    //             add_relationship_request(&mut preceding, &mut proceeding).await;
-    //             add_relationship_request(&mut proceeding, &mut preceding).await;
-
-    //             let proofs = get_available_degrees_request(&mut proceeding)
-    //                 .await
-    //                 .unwrap();
-    //             create_degree_proof_request(&proofs[0], &mut proceeding).await;
-
-    //             users.insert(0, preceding);
-    //             users.insert(i + 2, proceeding);
-    //         }
-    //     }
-
-    //     #[rocket::async_test]
-    //     #[ignore]
-    //     async fn test_proof_reordering_with_27_proof_chain() {
-    //         // should this test pass?
-    //         // Start with tree structure and eventually have each user connect directly to A
-    //         let context = GrapevineTestContext::init().await;
-
-    //         // Reset db with clean state
-    //         GrapevineDB::drop("grapevine_mocked").await;
-
-    //         let mut users: Vec<GrapevineAccount> = vec![];
-    //         // Create test users
-    //         for i in 0..27 {
-    //             let usersname = format!("User_{}", i);
-    //             let user = GrapevineAccount::new(usersname);
-    //             let creation_request = user.create_user_request();
-    //             create_user_request(&context, &creation_request).await;
-    //             users.push(user);
-    //         }
-
-    //         // Create phrase a phrase as User A
-    //         let phrase =
-    //             String::from("They're bureaucrats. I don't respect them. Just keep shooting Morty.");
-    //         let description = String::from("It's a figure if speech Morty.");
-    //         _ = phrase_request(&phrase, description, &mut users[0]).await;
-
-    //         println!("Started");
-    //         println!("================");
-    //         println!("================");
-    //         println!("================");
-    //         println!("================");
-    //         println!("================");
-    //         println!("================");
-    //         println!("================");
-    //         println!("================");
-    //         println!("================");
-    //         // Create relationships and degree 2 proofs
-    //         for i in 0..2 {
-    //             // Remove users from vector to reference
-    //             let mut preceding = users.remove(0);
-    //             // Proceeding is now an index below after removal
-    //             let mut proceeding = users.remove(i);
-
-    //             add_relationship_request(&mut preceding, &mut proceeding).await;
-    //             add_relationship_request(&mut proceeding, &mut preceding).await;
-
-    //             let proofs = get_available_degrees_request(&mut proceeding)
-    //                 .await
-    //                 .unwrap();
-
-    //             create_degree_proof_request(&proofs[0], &mut proceeding).await;
-    //             // Add users back to vector
-    //             users.insert(0, preceding);
-    //             users.insert(i + 1, proceeding);
-    //         }
-    //         println!("Degree 2");
-    //         println!("================");
-    //         println!("================");
-    //         println!("================");
-    //         println!("================");
-    //         println!("================");
-    //         println!("================");
-    //         println!("================");
-    //         println!("================");
-    //         println!("================");
-    //         // Create relationships and degree 3 proofs
-    //         for i in 0..6 {
-    //             let preceding_index = 1 + i / 3;
-
-    //             // Remove users from vector to reference
-    //             let mut preceding = users.remove(preceding_index);
-    //             // Proceeding is now an index below after removal
-    //             let mut proceeding = users.remove(i + 2);
-
-    //             add_relationship_request(&mut preceding, &mut proceeding).await;
-    //             add_relationship_request(&mut proceeding, &mut preceding).await;
-
-    //             let proofs = get_available_degrees_request(&mut proceeding)
-    //                 .await
-    //                 .unwrap();
-
-    //             create_degree_proof_request(&proofs[0], &mut proceeding).await;
-    //             // Add users back to vector
-    //             users.insert(preceding_index, preceding);
-    //             users.insert(i + 2, proceeding);
-    //         }
-    //         println!("Degree 3");
-    //         println!("================");
-    //         println!("================");
-    //         println!("================");
-    //         println!("================");
-    //         println!("================");
-    //         println!("================");
-    //         println!("================");
-    //         println!("================");
-    //         println!("================");
-    //         // Create relationships and degree 4 proofs
-    //         for i in 0..18 {
-    //             let preceding_index = 3 + i / 3;
-    //             println!("Index: {}", preceding_index);
-    //             // Remove users from vector to reference
-    //             let mut preceding = users.remove(preceding_index);
-    //             // Proceeding is now an index below after removal
-    //             let mut proceeding = users.remove(i + 8);
-
-    //             add_relationship_request(&mut preceding, &mut proceeding).await;
-    //             add_relationship_request(&mut proceeding, &mut preceding).await;
-
-    //             let proofs = get_available_degrees_request(&mut proceeding)
-    //                 .await
-    //                 .unwrap();
-
-    //             create_degree_proof_request(&proofs[0], &mut proceeding).await;
-
-    //             // Add users back to vector
-    //             users.insert(preceding_index, preceding);
-    //             users.insert(i + 9, proceeding);
-    //         }
-
-    //         println!("Degree 4");
-    //         println!("================");
-    //         println!("================");
-    //         println!("================");
-    //         println!("================");
-    //         println!("================");
-    //         println!("================");
-    //         println!("================");
-    //         println!("================");
-    //         println!("================");
-    //         // Bring all proofs to degree 2
-    //         for i in 0..24 {
-    //             // Remove users from vector to reference
-    //             let mut preceding = users.remove(0);
-    //             // Proceeding is now an index below after removal
-    //             let mut proceeding = users.remove(i + 2);
-    //             add_relationship_request(&mut preceding, &mut proceeding).await;
-    //             add_relationship_request(&mut proceeding, &mut preceding).await;
-
-    //             let proofs = get_available_degrees_request(&mut proceeding)
-    //                 .await
-    //                 .unwrap();
-
-    //             create_degree_proof_request(&proofs[0], &mut proceeding).await;
-
-    //             // Add users back to vector
-    //             users.insert(0, preceding);
-    //             users.insert(i + 3, proceeding);
-    //         }
-    //         println!("Done");
-    //         println!("================");
-    //         println!("================");
-    //         println!("================");
-    //         println!("================");
-    //         println!("================");
-    //     }
-
-    //     #[rocket::async_test]
-    //     async fn test_get_degrees_refactor() {
-    //         let context = GrapevineTestContext::init().await;
-
-    //         // Reset db with clean state
-    //         GrapevineDB::drop("grapevine_mocked").await;
-
-    //         // Create test users
-    //         let mut users = vec![
-    //             GrapevineAccount::new(String::from("User_A")),
-    //             GrapevineAccount::new(String::from("User_B")),
-    //             GrapevineAccount::new(String::from("User_C")),
-    //             GrapevineAccount::new(String::from("User_D")),
-    //         ];
-
-    //         for i in 0..users.len() {
-    //             let request = users[i].create_user_request();
-    //             create_user_request(&context, &request).await;
-    //         }
-
-    //         // Create phrase a phrase as User A
-    //         let phrase = String::from("You are what you eat");
-    //         let description = String::from("Mediocre cryptographer");
-    //         _ = phrase_request(&phrase, description, &mut users[0]).await;
-
-    //         // Add relationship and degree proofs: A <- B, B <- C, C <- D
-    //         for i in 0..3 {
-    //             // Remove users from vector to reference
-    //             let mut preceding = users.remove(i);
-    //             // Proceeding is now an index below after removal
-    //             let mut proceeding = users.remove(i);
-
-    //             add_relationship_request(&mut preceding, &mut proceeding).await;
-    //             add_relationship_request(&mut proceeding, &mut preceding).await;
-
-    //             let proofs = get_available_degrees_request(&mut proceeding)
-    //                 .await
-    //                 .unwrap();
-    //             create_degree_proof_request(&proofs[0], &mut proceeding).await;
-
-    //             // Add users back to vector
-    //             users.insert(i, preceding);
-    //             users.insert(i + 1, proceeding);
-    //         }
-
-    //         // Get degree proofs for user C
-    //         let degrees = get_all_degrees(&users[2]).await;
-    //         println!("Degrees: {:?}", degrees);
-    //         let degrees = get_all_degrees(&users[1]).await;
-    //         println!("Degrees B: {:?}", degrees);
-    //         let degrees = get_all_degrees(&users[0]).await;
-    //         println!("Degrees A: {:?}", degrees);
-    //     }
-
-    //     #[rocket::async_test]
-    //     async fn test_inactive_relationships_hidden_in_degree_return() {
-    //         let context = GrapevineTestContext::init().await;
-
-    //         // Reset db with clean state
-    //         GrapevineDB::drop("grapevine_mocked").await;
-
-    //         // Create test users
-    //         let mut users = vec![
-    //             GrapevineAccount::new(String::from("User_A")),
-    //             GrapevineAccount::new(String::from("User_B")),
-    //             GrapevineAccount::new(String::from("User_C")),
-    //             GrapevineAccount::new(String::from("User_D")),
-    //             GrapevineAccount::new(String::from("User_E")),
-    //             GrapevineAccount::new(String::from("User_F")),
-    //         ];
-
-    //         for i in 0..users.len() {
-    //             let request = users[i].create_user_request();
-    //             create_user_request(&context, &request).await;
-    //         }
-
-    //         // Create phrase a phrase as User A
-    //         let phrase = String::from("The sheep waited patiently in the field");
-    //         let description = String::from("Sheep have no patience");
-    //         _ = phrase_request(&phrase, description, &mut users[0]).await;
-
-    //         // Add relationship and degree proofs
-    //         for i in 0..users.len() - 1 {
-    //             // Remove users from vector to reference
-    //             let mut preceding = users.remove(i);
-    //             // Proceeding is now an index below after removal
-    //             let mut proceeding = users.remove(i);
-
-    //             add_relationship_request(&mut preceding, &mut proceeding).await;
-    //             add_relationship_request(&mut proceeding, &mut preceding).await;
-
-    //             let proofs = get_available_degrees_request(&mut proceeding)
-    //                 .await
-    //                 .unwrap();
-    //             create_degree_proof_request(&proofs[0], &mut proceeding).await;
-
-    //             // Add users back to vector
-    //             users.insert(i, preceding);
-    //             users.insert(i + 1, proceeding);
-    //         }
-
-    //         // Link 3 middle users to A
-    //         for i in 0..3 {
-    //             // Remove users from vector to reference
-    //             let mut preceding = users.remove(0);
-    //             // Proceeding is now an index below after removal
-    //             let mut proceeding = users.remove(i + 1);
-
-    //             add_relationship_request(&mut preceding, &mut proceeding).await;
-    //             add_relationship_request(&mut proceeding, &mut preceding).await;
-
-    //             let proofs = get_available_degrees_request(&mut proceeding)
-    //                 .await
-    //                 .unwrap();
-    //             create_degree_proof_request(&proofs[0], &mut proceeding).await;
-
-    //             // Add users back to vector
-    //             users.insert(0, preceding);
-    //             users.insert(i + 2, proceeding);
-    //         }
-
-    //         // Get degrees
-    //         let degrees = get_all_degrees(&mut users[3]).await;
-    //         assert_eq!(
-    //             degrees.unwrap().len(),
-    //             1,
-    //             "Inactive degrees should have gotten removed from user's list of degree proofs"
-    //         )
-    //     }
-
-    //     #[rocket::async_test]
-    //     async fn test_create_user_wrong_signature() {
-    //         // initiate context
-    //         let context = GrapevineTestContext::init().await;
-    //         // generate two accounts
-    //         let account_1 = GrapevineAccount::new(String::from("userA1"));
-    //         let account_2 = GrapevineAccount::new(String::from("userA2"));
-    //         // generate a signature from account 2
-    //         let bad_sig = account_2.sign_username().compress();
-    //         // generate a "Create User" http request from account 1
-    //         let mut request = account_1.create_user_request();
-    //         // set the signature for creating account 1 to be the signature of account 2
-    //         request.signature = bad_sig;
-
-    //         // check response failure
-    //         let msg = create_user_request(&context, &request).await;
-    //         assert!(
-    //             msg.contains("Could not verify user creation signature"),
-    //             "Request should fail due to mismatched msg"
-    //         );
-    //     }
-
-    //     #[rocket::async_test]
-    //     async fn test_username_exceeding_character_limit() {
-    //         let context = GrapevineTestContext::init().await;
-
-    //         let account = GrapevineAccount::new(String::from("userA1"));
-
-    //         let mut request = account.create_user_request();
-
-    //         let username = "fake_username_1234567890_abcdef";
-
-    //         request.username = username.to_string();
-
-    //         let msg = create_user_request(&context, &request).await;
-
-    //         let condition = msg.contains("UsernameTooLong") && msg.contains(username);
-
-    //         assert!(
-    //             condition,
-    //             "Username should be marked as exceeding 30 characters"
-    //         );
-    //     }
-
-    //     #[rocket::async_test]
-    //     async fn test_username_with_non_ascii_characters() {
-    //         let context = GrapevineTestContext::init().await;
-
-    //         let username = "😍";
-
-    //         let account = GrapevineAccount::new(String::from(username));
-
-    //         let request = account.create_user_request();
-
-    //         let msg = create_user_request(&context, &request).await;
-
-    //         let condition = msg.contains("UsernameNotAscii") && msg.contains(username);
-
-    //         assert!(condition, "User should be created");
-    //     }
-
-    //     #[rocket::async_test]
-    //     async fn test_successful_user_creation() {
-    //         // Reset db with clean state
-    //         GrapevineDB::drop("grapevine_mocked").await;
-
-    //         let username = String::from("username_successful_creation");
-
-    //         let context = GrapevineTestContext::init().await;
-
-    //         let account = GrapevineAccount::new(username.clone());
-
-    //         let request = account.create_user_request();
-
-    //         assert_eq!(
-    //             create_user_request(&context, &request).await,
-    //             "User succefully created",
-    //             "User should be created"
-    //         );
-
-    //         // Check that user was stored in DB
-    //         let user = get_user_request(&context, username).await;
-    //         assert!(user.is_some(), "User should be stored inside of MongoDB");
-    //     }
-
-    //     #[rocket::async_test]
-    //     async fn test_duplicate_user() {
-    //         // Reset db with clean state
-    //         GrapevineDB::drop("grapevine_mocked").await;
-
-    //         let username = String::from("username_duplicate_user");
-
-    //         let context = GrapevineTestContext::init().await;
-
-    //         let account = GrapevineAccount::new(username.clone());
-
-    //         let request = account.create_user_request();
-
-    //         create_user_request(&context, &request).await;
-    //         let msg = create_user_request(&context, &request).await;
-
-    //         let condition = msg.contains("UserExists") && msg.contains("username_duplicate_user");
-
-    //         assert!(condition, "Users should be enforced to be unique.")
-    //     }
-
-    //     #[rocket::async_test]
-    //     async fn test_missing_authorization_headers() {
-    //         let context = GrapevineTestContext::init().await;
-
-    //         // test without X-Username or X-Authorization header
-    //         let res = context.client.get("/user/degrees").dispatch().await;
-    //         assert_eq!(res.status(), Status::BadRequest);
-
-    //         // make user
-    //         let user = GrapevineAccount::new(String::from("user_missing_auth_header"));
-    //         // test without X-Authorization header
-    //         let username = user.username().clone();
-    //         let username_header = Header::new("X-Username", username);
-    //         let res = context
-    //             .client
-    //             .get("/user/degrees")
-    //             .header(username_header)
-    //             .dispatch()
-    //             .await;
-    //         assert_eq!(res.status(), Status::BadRequest);
-
-    //         // test without X-Username header
-    //         let signature_header = Header::new("X-Authorization", generate_nonce_signature(&user));
-    //         let res = context
-    //             .client
-    //             .get("/user/degrees")
-    //             .header(signature_header)
-    //             .dispatch()
-    //             .await;
-    //         assert_eq!(res.status(), Status::BadRequest);
-    //     }
-
-    //     #[rocket::async_test]
-    //     #[ignore]
-    //     async fn test_invalid_authorization_header() {
-    //         let context = GrapevineTestContext::init().await;
-
-    //         let username = String::from("user_invalid_auth_header");
-
-    //         let auth_header = Header::new("X-Authorization", "00000000000");
-    //         let username_header = Header::new("X-Username", username);
-
-    //         let res = context
-    //             .client
-    //             .get("/user/degrees")
-    //             .header(auth_header)
-    //             .header(username_header)
-    //             .dispatch()
-    //             .await;
-    //         let message = res.into_string().await.unwrap();
-    //         println!("Message: {}", message);
-    //     }
-
-    //     #[rocket::async_test]
-    //     #[ignore]
-    //     async fn test_relationship_creation_with_empty_request_body() {
-    //         // Reset db with clean state
-    //         GrapevineDB::drop("grapevine_mocked").await;
-
-    //         let context = GrapevineTestContext::init().await;
-
-    //         let user_a = GrapevineAccount::new(String::from("user_relationship_1_a"));
-    //         let user_b = GrapevineAccount::new(String::from("user_relationship_1_b"));
-
-    //         // Create users
-    //         let user_a_request = user_a.create_user_request();
-    //         let user_b_request = user_b.create_user_request();
-    //         create_user_request(&context, &user_a_request).await;
-    //         create_user_request(&context, &user_b_request).await;
-
-    //         let signature = user_a.sign_nonce();
-    //         let encoded = hex::encode(signature.compress());
-
-    //         let res = context
-    //             .client
-    //             .post("/user/relationship")
-    //             .header(Header::new("X-Authorization", encoded))
-    //             .header(Header::new("X-Username", user_a.username().clone()))
-    //             .json::<Vec<u8>>(&vec![])
-    //             .dispatch()
-    //             .await
-    //             .into_string()
-    //             .await
-    //             .unwrap();
-
-    //         println!("Message: {}", res);
-
-    //         assert_eq!(
-    //             "User cannot have a relationship with themself", res,
-    //             "User should not be able to have a relationsip with themselves."
-    //         );
-    //     }
-
-    //     #[rocket::async_test]
-    //     async fn test_relationship_creation_with_nonexistent_recipient() {
-    //         // Reset db with clean state
-    //         GrapevineDB::drop("grapevine_mocked").await;
-
-    //         let context = GrapevineTestContext::init().await;
-
-    //         let mut user_a = GrapevineAccount::new(String::from("user_relationship_2_a"));
-    //         let mut user_b = GrapevineAccount::new(String::from("user_relationship_2_b"));
-
-    //         // Create user
-    //         let user_a_request = user_a.create_user_request();
-    //         create_user_request(&context, &user_a_request).await;
-
-    //         let (_, msg) = add_relationship_request(&mut user_a, &mut user_b).await;
-
-    //         assert_eq!(
-    //             msg.unwrap(),
-    //             "Recipient does not exist.",
-    //             "Recipient shouldn't exist"
-    //         );
-    //     }
-
-    //     #[rocket::async_test]
-    //     async fn test_relationship_where_to_is_also_from() {
-    //         // Reset db with clean state
-    //         GrapevineDB::drop("grapevine_mocked").await;
-
-    //         let context = GrapevineTestContext::init().await;
-
-    //         let mut user_a = GrapevineAccount::new(String::from("user_relationship_3_a"));
-    //         let mut clone_a = user_a.clone();
-
-    //         // Create user
-    //         let user_a_request = user_a.create_user_request();
-    //         create_user_request(&context, &user_a_request).await;
-
-    //         let (_, msg) = add_relationship_request(&mut user_a, &mut clone_a).await;
-
-    //         assert!(
-    //             msg.unwrap().contains("RelationshipSenderIsTarget"),
-    //             "Relationship cannot be made with your own account"
-    //         );
-    //     }
-
-    //     #[rocket::async_test]
-    //     async fn test_successful_relationship_creation() {
-    //         // Reset db with clean state
-    //         GrapevineDB::drop("grapevine_mocked").await;
-
-    //         let context = GrapevineTestContext::init().await;
-
-    //         let mut user_a = GrapevineAccount::new(String::from("user_relationship_4_a"));
-    //         let mut user_b = GrapevineAccount::new(String::from("user_relationship_4_b"));
-
-    //         // Create user
-    //         let user_a_request = user_a.create_user_request();
-    //         let user_b_request = user_b.create_user_request();
-    //         create_user_request(&context, &user_a_request).await;
-    //         create_user_request(&context, &user_b_request).await;
-
-    //         // Check add pending relationship request
-    //         let (code, msg) = add_relationship_request(&mut user_a, &mut user_b).await;
-    //         assert_eq!(
-    //             code,
-    //             Status::Created.code,
-    //             "Relationship add code should be 201"
-    //         );
-    //         assert_eq!(
-    //             msg.unwrap(),
-    //             "Relationship from user_relationship_4_a to user_relationship_4_b pending!",
-    //             "Relationship should be pending"
-    //         );
-
-    //         // Check activate relationship request
-    //         let (code, msg) = add_relationship_request(&mut user_b, &mut user_a).await;
-    //         assert_eq!(
-    //             code,
-    //             Status::Created.code,
-    //             "Relationship add code should be 201"
-    //         );
-    //         assert_eq!(
-    //             msg.unwrap(),
-    //             "Relationship from user_relationship_4_b to user_relationship_4_a activated!",
-    //             "Relationship should be activated"
-    //         );
-
-    //         // Check no pending relationships
-    //         let pending_relationships = get_relationships_request(&context, &mut user_b, false)
-    //             .await
-    //             .unwrap();
-    //         assert_eq!(
-    //             pending_relationships.len(),
-    //             0,
-    //             "User A should have no pending relationships"
-    //         );
-
-    //         // Check a and b have pending requests
-    //         let active_relationships = get_relationships_request(&context, &mut user_a, true)
-    //             .await
-    //             .unwrap();
-    //         assert_eq!(
-    //             active_relationships.len(),
-    //             1,
-    //             "User A should have one active relationship"
-    //         );
-    //         assert_eq!(
-    //             active_relationships.get(0).unwrap(),
-    //             user_b.username(),
-    //             "User B should be active relationship"
-    //         );
-    //         let active_relationships = get_relationships_request(&context, &mut user_b, true)
-    //             .await
-    //             .unwrap();
-    //         assert_eq!(
-    //             active_relationships.len(),
-    //             1,
-    //             "User B should have one active relationship"
-    //         );
-    //         assert_eq!(
-    //             active_relationships.get(0).unwrap(),
-    //             user_a.username(),
-    //             "User A should be active relationship"
-    //         );
-    //     }
-
-    //     #[rocket::async_test]
-    //     async fn test_only_prove_with_active_relationship() {
-    //         // Reset db with clean state
-    //         GrapevineDB::drop("grapevine_mocked").await;
-
-    //         let context = GrapevineTestContext::init().await;
-
-    //         let mut user_a = GrapevineAccount::new(String::from("user_a"));
-    //         let mut user_b = GrapevineAccount::new(String::from("user_b"));
-
-    //         // Create user
-    //         let user_a_request = user_a.create_user_request();
-    //         let user_b_request = user_b.create_user_request();
-    //         create_user_request(&context, &user_a_request).await;
-    //         create_user_request(&context, &user_b_request).await;
-
-    //         // Add relationship from a to b
-    //         _ = add_relationship_request(&mut user_a, &mut user_b).await;
-
-    //         // Create phrase a phrase as User A
-    //         let phrase = String::from("The sheep waited patiently in the field");
-    //         let description = String::from("Sheep have no patience");
-    //         _ = phrase_request(&phrase, description, &mut user_a).await;
-
-    //         // Get available proofs as b and check 0 returned
-    //         let proofs = get_available_degrees_request(&mut user_b).await.unwrap();
-    //         assert_eq!(proofs.len(), 0, "No proofs should be available");
-
-    //         // Add relationship from b to a
-    //         _ = add_relationship_request(&mut user_b, &mut user_a).await;
-
-    //         // Get available proofs as b and check can prove
-    //         let proofs = get_available_degrees_request(&mut user_b).await.unwrap();
-    //         assert_eq!(proofs.len(), 1, "Proof should be available");
-    //         let (code, _) = create_degree_proof_request(&proofs[0], &mut user_b).await;
-    //         assert_eq!(code, Status::Created.code, "Proof should be created");
-    //     }
-
-    //     #[rocket::async_test]
-    //     async fn test_reject_relationship() {
-    //         // Reset db with clean state
-    //         GrapevineDB::drop("grapevine_mocked").await;
-    //         let context = GrapevineTestContext::init().await;
-
-    //         // create users
-    //         let mut user_a = GrapevineAccount::new(String::from("user_a"));
-    //         let mut user_b = GrapevineAccount::new(String::from("user_b"));
-    //         _ = create_user_request(&context, &user_a.create_user_request()).await;
-    //         _ = create_user_request(&context, &user_b.create_user_request()).await;
-
-    //         // send pending relationship request from a to b
-    //         _ = add_relationship_request(&mut user_a, &mut user_b).await;
-    //         // retrieve pending relationships as b
-    //         let pending_relationships = get_relationships_request(&context, &mut user_b, false)
-    //             .await
-    //             .unwrap();
-    //         assert_eq!(
-    //             pending_relationships.len(),
-    //             1,
-    //             "User B should have one pending relationship"
-    //         );
-    //         assert_eq!(
-    //             pending_relationships.get(0).unwrap(),
-    //             user_a.username(),
-    //             "User A should be pending relationship"
-    //         );
-    //         // reject relationship from b to a
-    //         let (code, _) = reject_relationship_request(&context, &mut user_b, user_a.username()).await;
-    //         assert_eq!(code, Status::Ok.code, "Relationship should be rejected");
-    //         // show request was removed from pending relationship
-    //         let pending_relationships = get_relationships_request(&context, &mut user_b, false)
-    //             .await
-    //             .unwrap();
-    //         assert_eq!(
-    //             pending_relationships.len(),
-    //             0,
-    //             "User B should have one pending relationship"
-    //         );
-    //     }
-
-    //     #[rocket::async_test]
-    //     async fn test_duplicate_pending_relationship() {
-    //         // Reset db with clean state
-    //         GrapevineDB::drop("grapevine_mocked").await;
-
-    //         let context = GrapevineTestContext::init().await;
-
-    //         let mut user_a = GrapevineAccount::new(String::from("user_relationship_5_a"));
-    //         let mut user_b = GrapevineAccount::new(String::from("user_relationship_5_b"));
-
-    //         // Create user
-    //         let user_a_request = user_a.create_user_request();
-    //         let user_b_request = user_b.create_user_request();
-    //         create_user_request(&context, &user_a_request).await;
-    //         create_user_request(&context, &user_b_request).await;
-
-    //         add_relationship_request(&mut user_a, &mut user_b).await;
-
-    //         let (code, msg_res) = add_relationship_request(&mut user_a, &mut user_b).await;
-    //         assert_eq!(
-    //             code,
-    //             Status::Conflict.code,
-    //             "Relationship should be a conflict"
-    //         );
-    //         let msg = msg_res.unwrap();
-    //         let condition = msg.contains("PendingRelationshipExists")
-    //             && msg.contains("user_relationship_5_a")
-    //             && msg.contains("user_relationship_5_b");
-    //         assert!(condition, "Duplicate pending relationships cannot exist.");
-    //     }
-
-    //     #[rocket::async_test]
-    //     async fn test_duplicate_active_relationship() {
-    //         // Reset db with clean state
-    //         GrapevineDB::drop("grapevine_mocked").await;
-
-    //         let context = GrapevineTestContext::init().await;
-
-    //         let mut user_a = GrapevineAccount::new(String::from("user_relationship_5_a"));
-    //         let mut user_b = GrapevineAccount::new(String::from("user_relationship_5_b"));
-
-    //         // Create user
-    //         let user_a_request = user_a.create_user_request();
-    //         let user_b_request = user_b.create_user_request();
-    //         create_user_request(&context, &user_a_request).await;
-    //         create_user_request(&context, &user_b_request).await;
-
-    //         add_relationship_request(&mut user_a, &mut user_b).await;
-    //         add_relationship_request(&mut user_b, &mut user_a).await;
-
-    //         let (code, msg_res) = add_relationship_request(&mut user_a, &mut user_b).await;
-    //         assert_eq!(
-    //             code,
-    //             Status::Conflict.code,
-    //             "Relationship should be a conflict"
-    //         );
-    //         let msg = msg_res.unwrap();
-    //         let condition = msg.contains("ActiveRelationshipExists")
-    //             && msg.contains("user_relationship_5_a")
-    //             && msg.contains("user_relationship_5_b");
-    //         assert!(condition, "Duplicate active relationships cannot exist.");
-    //     }
-
-    //     #[rocket::async_test]
-    //     async fn test_duplicate_phrase() {
-    //         // initialize context
-    //         GrapevineDB::drop("grapevine_mocked").await;
-    //         let context = GrapevineTestContext::init().await;
-
-    //         // add user
-    //         let mut user = GrapevineAccount::new(String::from("user"));
-    //         create_user_request(&context, &user.create_user_request()).await;
-
-    //         // create & prove phrase
-    //         let phrase = String::from("This is a phrase");
-    //         let description = String::from("This is a description");
-    //         _ = phrase_request(&phrase, description.clone(), &mut user).await;
-
-    //         // attempt to create & prove a duplicate phrase
-    //         let (code, msg) = phrase_request(&phrase, description, &mut user).await;
-    //         assert!(
-    //             msg.contains("DegreeProofExists"),
-    //             "Duplicate phrase should be prevented from being added",
-    //         );
-    //         assert!(
-    //             code == Status::Conflict.code,
-    //             "Duplicate phrase should return a 409 status code",
-    //         )
-    //     }
-
-    //     #[rocket::async_test]
-    //     async fn test_multiple_degree_1() {
-    //         // initialize context
-    //         GrapevineDB::drop("grapevine_mocked").await;
-    //         let context = GrapevineTestContext::init().await;
-
-    //         // add users
-    //         let mut user1 = GrapevineAccount::new(String::from("user1"));
-    //         let mut user2 = GrapevineAccount::new(String::from("user2"));
-    //         create_user_request(&context, &user1.create_user_request()).await;
-    //         create_user_request(&context, &user2.create_user_request()).await;
-
-    //         // create phrase
-    //         let phrase = String::from("This is a phrase");
-    //         let description = String::from("This is a description");
-    //         let (_, res) = phrase_request(&phrase, description.clone(), &mut user1).await;
-    //         let data: PhraseCreationResponse = serde_json::from_str(&res).unwrap();
-
-    //         // check that new phrase was created at index 1
-    //         assert_eq!(data.phrase_index, 1);
-    //         assert_eq!(data.new_phrase, true);
-
-    //         // create phrase
-    //         let phrase = String::from("This is a phrase");
-    //         let description = String::from("This is a different description");
-    //         let (_, res) = phrase_request(&phrase, description.clone(), &mut user2).await;
-    //         let data: PhraseCreationResponse = serde_json::from_str(&res).unwrap();
-
-    //         // check that existing phrase was proven at index 1
-    //         assert_eq!(data.phrase_index, 1);
-    //         assert_eq!(data.new_phrase, false);
-    //     }
-
-    //     #[rocket::async_test]
-    //     async fn test_create_degree_proof_with_invalid_request_body() {
-    //         // Reset db with clean state
-    //         GrapevineDB::drop("grapevine_mocked").await;
-
-    //         let context = GrapevineTestContext::init().await;
-
-    //         let user = GrapevineAccount::new(String::from("user_degree_proof_1"));
-    //         let request = user.create_user_request();
-
-    //         create_user_request(&context, &request).await;
-
-    //         let signature = user.sign_nonce();
-    //         let encoded = hex::encode(signature.compress());
-
-    //         let msg = context
-    //             .client
-    //             .post("/proof/degree")
-    //             .header(Header::new("X-Authorization", encoded))
-    //             .header(Header::new("X-Username", user.username().clone()))
-    //             .body(vec![])
-    //             .dispatch()
-    //             .await
-    //             .into_string()
-    //             .await
-    //             .unwrap();
-
-    //         let condition = msg.contains("SerdeError") && msg.contains("DegreeProofRequest");
-    //         assert!(
-    //             condition,
-    //             "Degree proof continuation should fail with invalid body"
-    //         )
-    //     }
-
-    //     #[rocket::async_test]
-    //     async fn test_successful_degree_proof_creation() {
-    //         // Reset db with clean state
-    //         GrapevineDB::drop("grapevine_mocked").await;
-
-    //         let context = GrapevineTestContext::init().await;
-
-    //         let mut user_a = GrapevineAccount::new(String::from("user_degree_proof_2_a"));
-    //         let mut user_b = GrapevineAccount::new(String::from("user_degree_proof_2_b"));
-
-    //         // Create users
-    //         let user_a_request = user_a.create_user_request();
-    //         let user_b_request = user_b.create_user_request();
-    //         create_user_request(&context, &user_a_request).await;
-    //         create_user_request(&context, &user_b_request).await;
-
-    //         add_relationship_request(&mut user_a, &mut user_b).await;
-    //         add_relationship_request(&mut user_b, &mut user_a).await;
-
-    //         // Create phrase a phrase as User A
-    //         let phrase = String::from("The first phrase to end them all");
-    //         let description = String::from("And on the first day, user_a made a phrase");
-    //         _ = phrase_request(&phrase, description, &mut user_a).await;
-
-    //         // prove 2nd degree separation as user b
-    //         let proofs = get_available_degrees_request(&mut user_b).await.unwrap();
-    //         let (code, _) = create_degree_proof_request(&proofs[0], &mut user_b).await;
-    //         assert_eq!(
-    //             code,
-    //             Status::Created.code,
-    //             "Degree proof should have been created"
-    //         );
-    //     }
-
-    //     #[rocket::async_test]
-    //     async fn test_duplicate_degree_proof() {
-    //         // Reset db with clean state
-    //         GrapevineDB::drop("grapevine_mocked").await;
-
-    //         let context = GrapevineTestContext::init().await;
-
-    //         let mut user_a = GrapevineAccount::new(String::from("user_degree_proof_3_a"));
-    //         let mut user_b = GrapevineAccount::new(String::from("user_degree_proof_3_b"));
-
-    //         // Create users
-    //         let user_a_request = user_a.create_user_request();
-    //         let user_b_request = user_b.create_user_request();
-    //         create_user_request(&context, &user_a_request).await;
-    //         create_user_request(&context, &user_b_request).await;
-
-    //         add_relationship_request(&mut user_a, &mut user_b).await;
-    //         add_relationship_request(&mut user_b, &mut user_a).await;
-
-    //         // Create phrase a phrase as User A
-    //         let phrase = String::from("The first phrase to end them all");
-    //         let description = String::from("And on the first day, user_a made a phrase");
-    //         _ = phrase_request(&phrase, description, &mut user_a).await;
-
-    //         // get proofs as user b
-    //         let proofs = get_available_degrees_request(&mut user_b).await.unwrap();
-
-    //         // prove degree 2 separation of phrase as user b
-    //         create_degree_proof_request(&proofs[0], &mut user_b).await;
-
-    //         // attempt to prove degree 2 separation of phrase as user b again
-    //         let (_, msg) = create_degree_proof_request(&proofs[0], &mut user_b).await;
-    //         assert!(
-    //             msg.unwrap().contains("DegreeProofExists"),
-    //             "Cannot create a second degree proof between same accounts for same phrase"
-    //         );
-    //     }
-
-    //     #[rocket::async_test]
-    //     async fn test_get_account_details() {
-    //         // Reset db with clean state
-    //         GrapevineDB::drop("grapevine_mocked").await;
-
-    //         let context: GrapevineTestContext = GrapevineTestContext::init().await;
-
-    //         // Create test users
-    //         let mut users = vec![
-    //             GrapevineAccount::new(String::from("user_account_details_1")),
-    //             GrapevineAccount::new(String::from("user_account_details_2")),
-    //             GrapevineAccount::new(String::from("user_account_details_3")),
-    //             GrapevineAccount::new(String::from("user_account_details_4")),
-    //             GrapevineAccount::new(String::from("user_account_details_5")),
-    //             GrapevineAccount::new(String::from("user_account_details_6")),
-    //             GrapevineAccount::new(String::from("user_account_details_7")),
-    //             GrapevineAccount::new(String::from("user_account_details_8")),
-    //             GrapevineAccount::new(String::from("user_account_details_9")),
-    //         ];
-
-    //         for i in 0..users.len() {
-    //             let request = users[i].create_user_request();
-    //             create_user_request(&context, &request).await;
-    //         }
-
-    //         let mut user_a = users.remove(0);
-    //         let mut user_b = users.remove(0);
-    //         let mut user_c = users.remove(0);
-    //         let mut user_d = users.remove(0);
-    //         let mut user_e = users.remove(0);
-    //         let mut user_f = users.remove(0);
-    //         let mut user_g = users.remove(0);
-    //         let mut user_h = users.remove(0);
-    //         let mut user_i = users.remove(0);
-
-    //         let details = get_account_details_request(&mut user_a).await.unwrap();
-    //         assert_eq!(details.0, 0, "Phrase count should be 0");
-    //         assert_eq!(details.1, 0, "First degree count should be 0");
-    //         assert_eq!(details.2, 0, "Second degree count should be 0");
-
-    //         // Create phrase a phrase as User A
-    //         let phrase = String::from("The first phrase to end them all");
-    //         let description = String::from("And on the first day, user_a made a phrase");
-    //         _ = phrase_request(&phrase, description, &mut user_a).await;
-
-    //         let details = get_account_details_request(&mut user_a).await.unwrap();
-    //         assert_eq!(details.0, 1, "Phrase count should be 1");
-    //         assert_eq!(details.1, 0, "First degree count should be 0");
-    //         assert_eq!(details.2, 0, "Second degree count should be 0");
-
-    //         // Add first degree connection and second degree connection
-    //         add_relationship_request(&mut user_b, &mut user_a).await;
-    //         add_relationship_request(&mut user_a, &mut user_b).await;
-    //         add_relationship_request(&mut user_c, &mut user_b).await;
-    //         add_relationship_request(&mut user_b, &mut user_c).await;
-    //         let details = get_account_details_request(&mut user_a).await.unwrap();
-    //         assert_eq!(details.0, 1, "Phrase count should be 1");
-    //         assert_eq!(details.1, 1, "First degree count should be 1");
-    //         assert_eq!(details.2, 1, "Second degree count should be 1");
-
-    //         // Add more second degree connections
-    //         add_relationship_request(&mut user_d, &mut user_b).await;
-    //         add_relationship_request(&mut user_b, &mut user_d).await;
-    //         add_relationship_request(&mut user_e, &mut user_b).await;
-    //         add_relationship_request(&mut user_b, &mut user_e).await;
-    //         let details = get_account_details_request(&mut user_a).await.unwrap();
-    //         assert_eq!(details.0, 1, "Phrase count should be 1");
-    //         assert_eq!(details.1, 1, "First degree count should be 1");
-    //         assert_eq!(details.2, 3, "Second degree count should be 3");
-
-    //         // Second degree connections become first degree connections
-    //         add_relationship_request(&mut user_d, &mut user_a).await;
-    //         add_relationship_request(&mut user_a, &mut user_d).await;
-    //         add_relationship_request(&mut user_e, &mut user_a).await;
-    //         add_relationship_request(&mut user_a, &mut user_e).await;
-    //         let details = get_account_details_request(&mut user_a).await.unwrap();
-    //         assert_eq!(details.0, 1, "Phrase count should be 1");
-    //         assert_eq!(details.1, 3, "First degree count should be 3");
-    //         assert_eq!(details.2, 1, "Second degree count should be 1");
-
-    //         // Test where 3 new degree 2 connections added at once
-    //         add_relationship_request(&mut user_f, &mut user_a).await;
-    //         add_relationship_request(&mut user_a, &mut user_f).await;
-    //         add_relationship_request(&mut user_f, &mut user_g).await;
-    //         add_relationship_request(&mut user_g, &mut user_f).await;
-    //         add_relationship_request(&mut user_f, &mut user_h).await;
-    //         add_relationship_request(&mut user_h, &mut user_f).await;
-    //         add_relationship_request(&mut user_f, &mut user_i).await;
-    //         add_relationship_request(&mut user_i, &mut user_f).await;
-    //         let details = get_account_details_request(&mut user_a).await.unwrap();
-    //         assert_eq!(details.0, 1, "Phrase count should be 1");
-    //         assert_eq!(details.1, 4, "First degree count should be 3");
-    //         assert_eq!(details.2, 4, "Second degree count should be 1");
-    //     }
-
-    //     #[rocket::async_test]
-    //     async fn test_get_phrase_connections() {
-    //         // Reset db with clean state
-    //         GrapevineDB::drop("grapevine_mocked").await;
-
-    //         let context = GrapevineTestContext::init().await;
-
-    //         let mut users: Vec<GrapevineAccount> = vec![];
-
-    //         for i in 0..7 {
-    //             let user =
-    //                 GrapevineAccount::new(String::from(format!("user_account_details_{}", i + 1)));
-    //             let request = user.create_user_request();
-    //             create_user_request(&context, &request).await;
-    //             users.push(user);
-    //         }
-
-    //         // create phrase 1
-    //         let phrase = String::from("Where there's smoke there's fire");
-    //         let description = String::from("5 alarm");
-    //         let (_, res) = phrase_request(&phrase, description.clone(), &mut users[0]).await;
-    //         let data: PhraseCreationResponse = serde_json::from_str(&res).unwrap();
-
-    //         let connections = get_phrase_connection_request(&mut users[0], data.phrase_index)
-    //             .await
-    //             .unwrap();
-    //         assert_eq!(connections.0, 0);
-    //         assert_eq!(connections.1.len(), 0);
-    //         // Create degree proofs and relationships
-    //         for i in 0..users.len() - 3 {
-    //             // Remove users from vector to reference
-    //             let mut preceding = users.remove(i);
-    //             // Proceeding is now an index below after removal
-    //             let mut proceeding = users.remove(i);
-
-    //             add_relationship_request(&mut preceding, &mut proceeding).await;
-    //             add_relationship_request(&mut proceeding, &mut preceding).await;
-
-    //             let proofs = get_available_degrees_request(&mut proceeding)
-    //                 .await
-    //                 .unwrap();
-    //             create_degree_proof_request(&proofs[0], &mut proceeding).await;
-
-    //             // Add users back to vector
-    //             users.insert(i, preceding);
-    //             users.insert(i + 1, proceeding);
-    //         }
-
-    //         let mut user_a = users.remove(0);
-    //         let mut user_b = users.remove(0);
-    //         let mut user_c = users.remove(0);
-    //         let mut user_d = users.remove(0);
-    //         let mut user_f = users.remove(1);
-    //         let mut user_g = users.remove(1);
-
-    //         // user_b <- user_c -> user_d
-    //         let connections = get_phrase_connection_request(&mut user_c, data.phrase_index)
-    //             .await
-    //             .unwrap();
-    //         // has 2 total connections
-    //         assert_eq!(connections.0, 2);
-    //         // not connected to user_a at 1st degree spot
-    //         assert_eq!(*connections.1.get(0).unwrap(), 0);
-    //         // user_b is is at 2nd degree spot, showing 1 2nd degree connection
-    //         assert_eq!(*connections.1.get(1).unwrap(), 1);
-    //         // user_c is not connected to themselves and no other 3rd degree connections
-    //         assert_eq!(*connections.1.get(2).unwrap(), 0);
-    //         // user d is at 4th degree spot, showing 1 4th degree connection
-    //         assert_eq!(*connections.1.get(3).unwrap(), 1);
-    //         // connection vector is length 4, implying no connections past degree 4
-    //         assert_eq!(connections.1.len(), 4);
-
-    //         add_relationship_request(&mut user_a, &mut user_f).await;
-    //         add_relationship_request(&mut user_f, &mut user_a).await;
-
-    //         let proofs = get_available_degrees_request(&mut user_f).await.unwrap();
-    //         // User F has proof of degree 2
-    //         create_degree_proof_request(&proofs[0], &mut user_f).await;
-    //         // User G has degree proof 3
-    //         add_relationship_request(&mut user_b, &mut user_g).await;
-    //         add_relationship_request(&mut user_g, &mut user_b).await;
-
-    //         let proofs = get_available_degrees_request(&mut user_g).await.unwrap();
-    //         create_degree_proof_request(&proofs[0], &mut user_g).await;
-
-    //         add_relationship_request(&mut user_c, &mut user_a).await;
-    //         add_relationship_request(&mut user_a, &mut user_c).await;
-    //         add_relationship_request(&mut user_c, &mut user_d).await;
-    //         add_relationship_request(&mut user_d, &mut user_c).await;
-    //         add_relationship_request(&mut user_c, &mut user_f).await;
-    //         add_relationship_request(&mut user_f, &mut user_c).await;
-    //         add_relationship_request(&mut user_c, &mut user_g).await;
-    //         add_relationship_request(&mut user_g, &mut user_c).await;
-
-    //         // User C should have:
-    //         // * Connection to User A with proof of degree 1
-    //         // * Connection to User B with proof of degree 2
-    //         // * Connection to User D with proof of degree 4
-    //         // * Connection to User F with proof of degree 2
-    //         // * Connection to User G with proof of degree 3
-    //         let connections = get_phrase_connection_request(&mut user_c, data.phrase_index)
-    //             .await
-    //             .unwrap();
-
-    //         assert_eq!(connections.0, 5);
-    //         assert_eq!(*connections.1.get(0).unwrap(), 1);
-    //         assert_eq!(*connections.1.get(1).unwrap(), 2);
-    //         assert_eq!(*connections.1.get(2).unwrap(), 1);
-    //         assert_eq!(*connections.1.get(3).unwrap(), 1);
-    //         assert_eq!(connections.1.len(), 4);
-
-    //         // create phrase 2
-    //         let phrase = String::from("Raindrops are falling on my head");
-    //         let description = String::from("Get an umbrella ig");
-    //         let (_, res) = phrase_request(&phrase, description.clone(), &mut users[0]).await;
-    //         let data: PhraseCreationResponse = serde_json::from_str(&res).unwrap();
-
-    //         let connections = get_phrase_connection_request(&mut user_c, data.phrase_index)
-    //             .await
-    //             .unwrap();
-
-    //         assert_eq!(connections.0, 0);
-    //         assert_eq!(connections.1.len(), 0);
-    //     }
-}
-=======
 //     #[rocket::async_test]
 //     async fn test_inactive_relationships_hidden_in_degree_return() {
 //         let context = GrapevineTestContext::init().await;
@@ -3633,5 +825,4 @@
 
 //         assert_eq!(connections.0, 0);
 //         assert_eq!(connections.1.len(), 0);
-//     }
->>>>>>> d70aa852
+//     }