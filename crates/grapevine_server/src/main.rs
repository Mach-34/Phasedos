--- conflicted
+++ resolved
@@ -121,13 +121,8 @@
         use super::*;
         use grapevine_circuits::{inputs::GrapevineInputs, utils::compress_proof};
         use grapevine_common::{
-<<<<<<< HEAD
-            account::GrapevineAccount, http::requests::CreateUserRequest, models::{AvailableProofs, ProvingData, Relationship},
-=======
-            account::GrapevineAccount,
+            account::GrapevineAccount, models::{AvailableProofs, ProvingData, Relationship},
             http::requests::{CreateUserRequest, EmitNullifierRequest},
-            models::Relationship,
->>>>>>> 694a61ed
             NovaProof,
         };
 
@@ -324,7 +319,6 @@
                 .unwrap()
         }
 
-<<<<<<< HEAD
         pub async fn http_get_available_proofs(
             context: &GrapevineTestContext,
             user: &mut GrapevineAccount,
@@ -370,7 +364,7 @@
             let _ = user.increment_nonce(None);
             res.unwrap()
         }
-=======
+        
         // async fn http_get_relationships(
         //     context: &GrapevineTestContext,
         //     user: &mut GrapevineAccount,
@@ -393,7 +387,6 @@
         //     let _ = user.increment_nonce(None);
         //     res
         // }
->>>>>>> 694a61ed
     }
 
     #[cfg(test)]
