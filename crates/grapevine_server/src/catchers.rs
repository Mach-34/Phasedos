use rocket::request::Request;

// TODO: Rename to GrapvineServerError?
#[derive(Responder)]
pub enum Response {
    #[response(status = 201)]
    Created(String),
    #[response(status = 400)]
    BadRequest(String),
    #[response(status = 401)]
    Unauthorized(String),
    #[response(status = 404)]
    NotFound(String),
    #[response(status = 409)]
    Conflict(String),
<<<<<<< HEAD
    #[response(status = 500)]
    InternalError(String),
=======
    #[response(status = 413)]
    TooLarge(String),
>>>>>>> 6ecffd97
    #[response(status = 501)]
    NotImplemented(String),
}

pub struct ErrorMessage(pub Option<String>);

#[catch(400)]
pub fn bad_request(req: &Request) -> Response {
    match req.local_cache(|| ErrorMessage(None)) {
        ErrorMessage(Some(msg)) => Response::BadRequest(msg.to_string()),
        ErrorMessage(None) => {
            Response::BadRequest("Unknown bad request error has occurred".to_string())
        }
    }
}

#[catch(401)]
pub fn unauthorized(req: &Request) -> Response {
    match req.local_cache(|| ErrorMessage(None)) {
        ErrorMessage(Some(msg)) => Response::Unauthorized(msg.to_string()),
        ErrorMessage(None) => {
            Response::Unauthorized("Unknown authorization error has occurred".to_string())
        }
    }
}

#[catch(404)]
pub fn not_found(req: &Request) -> Response {
    match req.local_cache(|| ErrorMessage(None)) {
        ErrorMessage(Some(msg)) => Response::NotFound(msg.to_string()),
        ErrorMessage(None) => Response::NotFound("Asset not found".to_string()),
    }
}<|MERGE_RESOLUTION|>--- conflicted
+++ resolved
@@ -13,13 +13,10 @@
     NotFound(String),
     #[response(status = 409)]
     Conflict(String),
-<<<<<<< HEAD
     #[response(status = 500)]
     InternalError(String),
-=======
     #[response(status = 413)]
     TooLarge(String),
->>>>>>> 6ecffd97
     #[response(status = 501)]
     NotImplemented(String),
 }
